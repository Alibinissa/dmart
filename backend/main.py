#!/usr/bin/env -S BACKEND_ENV=config.env python3
""" Main module """
# from logging import handlers
from starlette.datastructures import UploadFile
from contextlib import asynccontextmanager
import asyncio
import json
from os import getpid
import sys
import time
import traceback
from datetime import datetime
from typing import Any
from urllib.parse import urlparse, quote
from jsonschema.exceptions import ValidationError as SchemaValidationError
from pydantic import  ValidationError
from languages.loader import load_langs
from utils.middleware import CustomRequestMiddleware
from utils.jwt import JWTBearer
from utils.plugin_manager import plugin_manager
from utils.redis_services import RedisServices
from utils.spaces import initialize_spaces
from fastapi import Depends, FastAPI, Request, Response, status
from utils.logger import logging_schema
from fastapi.logger import logger
from fastapi.encoders import jsonable_encoder
from fastapi.exceptions import RequestValidationError
from utils.access_control import access_control
from fastapi.responses import JSONResponse
from hypercorn.asyncio import serve
from hypercorn.config import Config
from starlette.concurrency import iterate_in_threadpool
from starlette.exceptions import HTTPException as StarletteHTTPException
import models.api as api
from utils.settings import settings
from asgi_correlation_id import CorrelationIdMiddleware

from api.managed.router import router as managed
from api.qr.router import router as qr
from api.public.router import router as public
from api.user.router import router as user
from api.info.router import router as info

from utils.internal_error_code import InternalErrorCode

@asynccontextmanager
async def lifespan(app: FastAPI):
    logger.info("Starting up")
    print('{"stage":"starting up"}')
    # , extra={"props":{
    #    "bind_address": f"{settings.listening_host}:{settings.listening_port}",
    #    "redis_port": settings.redis_port
    #    }})

    openapi_schema = app.openapi()
    paths = openapi_schema["paths"]
    for path in paths:
        for method in paths[path]:
            responses = paths[path][method]["responses"]
            if responses.get("422"):
                responses.pop("422")
    app.openapi_schema = openapi_schema

    await initialize_spaces()
    await access_control.load_permissions_and_roles()

    yield
    
    await RedisServices.POOL.aclose()
    await RedisServices.POOL.disconnect(True)
    
    logger.info("Application shutting down")
    print('{"stage":"shutting down"}')



app = FastAPI(
    lifespan=lifespan,
    title="Datamart API",
    description="Structured Content Management System",
    version="1.1.0",
    redoc_url=None,
    docs_url=f"{settings.base_path}/docs",
    openapi_url=f"{settings.base_path}/openapi.json",
    servers=[{"url": f"{settings.base_path}/"}],
    contact={
        "name": "Kefah T. Issa",
        "url": "https://dmart.cc",
        "email": "kefah.issa@gmail.com",
    },
    license_info={
        "name": "GNU Affero General Public License v3+",
        "url": "https://www.gnu.org/licenses/agpl-3.0.en.html",
    },
    swagger_ui_parameters={"defaultModelsExpandDepth": -1},
    openapi_tags=[
        {"name": "user", "description": "User registration, login, profile and delete"},
        {
            "name": "managed",
            "description": "Login-only content management api and media upload",
        },
        {
            "name": "public",
            "description": "Public api for query and GET access to media",
        },
    ],
)


async def capture_body(request: Request):
    request.state.request_body = {}

    if (
        request.method == "POST"
        and "application/json" in request.headers.get("content-type", "")
    ):
        request.state.request_body = await request.json()

    if (
        request.method == "POST"
        and request.headers.get("content-type")
        and "multipart/form-data" in request.headers.get("content-type", [])
    ):
        form = await request.form()
        for field in form:
            one = form[field]
            if isinstance(one, str):
                request.state.request_body[field] = form.get(field)
            elif isinstance(one, UploadFile):
                # TODO try to find a way to capture .json file content without await exeption
                # inner_json= form.get(field).file
                # form_to_dict[field]["file_name"]=form.get(field).filename
                # form_to_dict[field]["content_type"]=form.get(field).content_type
                request.state.request_body[field] = {
                    "name": one.filename,
                    "content_type": one.content_type,
                }


@app.exception_handler(StarletteHTTPException)
async def my_exception_handler(_, exception):
    return JSONResponse(content=exception.detail, status_code=exception.status_code)


@app.exception_handler(RequestValidationError)
async def validation_exception_handler(_: Request, exc: RequestValidationError):
    err = jsonable_encoder({"detail": exc.errors()})["detail"]
    # print(exc)
    raise api.Exception(
        status_code=status.HTTP_422_UNPROCESSABLE_ENTITY,
        error=api.Error(
            code=InternalErrorCode.UNPROCESSABLE_ENTITY, type="validation", message="Validation error [1]", info=err
        ),
    )


app.add_middleware(CustomRequestMiddleware)
max_in_use_con: int = 0
@app.middleware("http")
async def middle(request: Request, call_next):
    global max_in_use_con
    """Wrapper function to manage errors and logging"""
<<<<<<< HEAD
    print(f"\n\n _available_connections: {len(RedisServices._RedisServices__POOL._available_connections)}\n_in_use_connections: {len(RedisServices._RedisServices__POOL._in_use_connections)}\n {max_in_use_con = } \n")
    if len(RedisServices._RedisServices__POOL._in_use_connections) > max_in_use_con:
        max_in_use_con = len(RedisServices._RedisServices__POOL._in_use_connections) 
=======
    # print(f"\n\n _available_connections: {len(RedisServices.POOL._available_connections)}\n_in_use_connections: {len(RedisServices._RedisServices__POOL._in_use_connections)}\n\n")
>>>>>>> 7f199f9a
    if request.url._url.endswith("/docs") or request.url._url.endswith("openapi.json"):
        return await call_next(request)

    start_time = time.time()
    response_body: str | dict = {}
    exception_data: dict[str, Any] | None = None
    try:
        response = await call_next(request)
        raw_response = [section async for section in response.body_iterator]
        response.body_iterator = iterate_in_threadpool(iter(raw_response))
        raw_data = b"".join(raw_response)
        if raw_data:
            try:
                response_body = json.loads(raw_data)
            except Exception:
                response_body = {}
    except api.Exception as e:
        response = JSONResponse(
            status_code=e.status_code,
            content=jsonable_encoder(
                api.Response(status=api.Status.failed, error=e.error)
            ),
        )
        stack = [
            {
                "file": frame.f_code.co_filename,
                "function": frame.f_code.co_name,
                "line": lineno,
            }
            for frame, lineno in traceback.walk_tb(e.__traceback__)
            if "site-packages" not in frame.f_code.co_filename
        ]
        exception_data = {"props": {"exception": str(e), "stack": stack}}
        response_body = json.loads(response.body.decode())
    except ValidationError as e:
        stack = [
            {
                "file": frame.f_code.co_filename,
                "function": frame.f_code.co_name,
                "line": lineno,
            }
            for frame, lineno in traceback.walk_tb(e.__traceback__)
            if "site-packages" not in frame.f_code.co_filename
        ]
        exception_data = {"props": {"exception": str(e), "stack": stack}}
        response = JSONResponse(
            status_code=422,
            content={
                "status": "failed",
                "error": {
                    "code": 422,
                    "message": "Validation error [2]",
                    "info": e.errors(),
                },
            },
        )
        response_body = json.loads(response.body.decode())
    except SchemaValidationError as e:
        stack = [
            {
                "file": frame.f_code.co_filename,
                "function": frame.f_code.co_name,
                "line": lineno,
            }
            for frame, lineno in traceback.walk_tb(e.__traceback__)
            if "site-packages" not in frame.f_code.co_filename
        ]
        exception_data = {"props": {"exception": str(e), "stack": stack}}
        response = JSONResponse(
            status_code=400,
            content={
                "status": "failed",
                "error": {
                    "code": 422,
                    "message": "Validation error [3]",
                    "info": [{
                        "loc": list(e.path),
                        "msg": e.message
                    }],
                },
            },
        )
        response_body = json.loads(response.body.decode())
    except Exception:
        exception_message = ""
        stack = None
        if ee := sys.exc_info()[1]:
            stack = [
                {
                    "file": frame.f_code.co_filename,
                    "function": frame.f_code.co_name,
                    "line": lineno,
                }
                for frame, lineno in traceback.walk_tb(ee.__traceback__)
                if "site-packages" not in frame.f_code.co_filename
            ]
            exception_message = str(ee)
            exception_data = {"props": {"exception": str(ee), "stack": stack}}

        error_log = {"code": 99, "message": exception_message}
        if settings.debug_enabled:
            error_log["stack"] = stack
        response = JSONResponse(
            status_code=500,
            content={
                "status": "failed",
                "error": error_log,
            },
        )
        response_body = json.loads(response.body.decode())

    referer = request.headers.get(
        "referer",
        request.headers.get("origin",
        request.headers.get("x-forwarded-proto", "http")
        + "://"
        + request.headers.get(
            "x-forwarded-host", f"{settings.listening_host}:{settings.listening_port}"
        )),
    )
    origin = urlparse(referer)
    response.headers[
        "Access-Control-Allow-Origin"
    ] = f"{origin.scheme}://{origin.netloc}"
    response.headers["Access-Control-Allow-Credentials"] = "true"
    response.headers["Access-Control-Allow-Headers"] = "content-type, charset"
    response.headers["Access-Control-Max-Age"] = "600"
    response.headers[
        "Access-Control-Allow-Methods"
    ] = "OPTIONS, DELETE, POST, GET, PATCH, PUT"

    response.headers["Cache-Control"] = "no-cache, no-store, must-revalidate"
    response.headers["Pragma"] = "no-cache"
    response.headers["Expires"] = "0"
    response.headers["x-server-time"] = datetime.now().isoformat()
    response.headers["Access-Control-Expose-Headers"] = "x-server-time"

    user_shortname = "guest"
    try:
        user_shortname = str(await JWTBearer().__call__(request))
    except Exception:
        pass

    extra = {
        "props": {
            "timestamp": start_time,
            "duration": 1000 * (time.time() - start_time),
            "server": settings.servername,
            "process_id": getpid(),
            "user_shortname": user_shortname,
            "request": {
                "url": request.url._url,
                "verb": request.method,
                "path": quote(str(request.url.path)),
                "query_params": dict(request.query_params.items()),
                "headers": dict(request.headers.items()),
            },
            "response": {
                "headers": dict(response.headers.items()),
                "http_status": response.status_code,
            },
        }
    }

    if exception_data is not None:
        extra["props"]["exception"] = exception_data
    if (hasattr(request.state, "request_body") and isinstance(extra, dict) and isinstance(extra["props"], dict) 
        and isinstance(extra["props"]["request"], dict)):
        extra["props"]["request"]["body"] = request.state.request_body
    if (response_body and isinstance(extra, dict) and isinstance(extra["props"], dict) 
        and isinstance(extra["props"]["response"], dict)):
        extra["props"]["response"]["body"] = response_body

    if response.status_code >= 400 and response.status_code < 500:
        logger.warning("Served request", extra=extra)
    elif response.status_code >= 500 or exception_data is not None:
        logger.error("Served request", extra=extra)
    elif request.method != "OPTIONS":  # Do not log OPTIONS request, to reduce excessive logging
        logger.info("Served request", extra=extra)

    return response


app.add_middleware(
    CorrelationIdMiddleware,
    header_name='X-Correlation-ID',
    update_request_header=False,
)
@app.get("/", include_in_schema=False)
async def root():
    """Dummy api end point"""
    return {"status": "success", "message": "DMART API"}


# @app.get("/s", include_in_schema=False)
# async def secrets(key):
#    if key == "alpha":
#        return settings.dict()


@app.get("/spaces-backup", include_in_schema=False)
async def space_backup(key: str):
    if not key or key != "ABC":
        return api.Response(
            status=api.Status.failed,
            error=api.Error(type="git", code=InternalErrorCode.INVALID_APP_KEY, message="Api key is invalid"),
        )

    import subprocess

    cmd = "/usr/bin/bash -c 'cd .. && ./spaces-backup.sh'"
    # cmd = "../git-update.sh"

    result = subprocess.run([cmd], capture_output=True, text=True, shell=True)
    attributes = {
        "stdout": result.stdout.split("\n"),
        "stderr": result.stderr.split("\n"),
    }
    return api.Response(status=api.Status.success, attributes=attributes)


app.include_router(
    user, prefix="/user", tags=["user"], dependencies=[Depends(capture_body)]
)
app.include_router(
    managed, prefix="/managed", tags=["managed"], dependencies=[Depends(capture_body)]
)
app.include_router(
    qr,
    prefix="/qr",
    tags=["QR"],
    dependencies=[Depends(capture_body)],
)

app.include_router(
    public, prefix="/public", tags=["public"], dependencies=[Depends(capture_body)]
)

app.include_router(
    info, prefix="/info", tags=["info"], dependencies=[Depends(capture_body)]
)
# load plugins
asyncio.run(plugin_manager.load_plugins(app, capture_body))


@app.options("/{x:path}", include_in_schema=False)
async def myoptions():
    return Response(status_code=status.HTTP_200_OK)


@app.get("/{x:path}", include_in_schema=False)
@app.post("/{x:path}", include_in_schema=False)
@app.put("/{x:path}", include_in_schema=False)
@app.patch("/{x:path}", include_in_schema=False)
@app.delete("/{x:path}", include_in_schema=False)
async def catchall() -> None:
    raise api.Exception(
        status_code=status.HTTP_404_NOT_FOUND,
        error=api.Error(
            type="catchall", code=InternalErrorCode.INVALID_ROUTE, message="Requested method or path is invalid"
        ),
    )
    
load_langs()

async def main():
    config = Config()
    config.bind = [f"{settings.listening_host}:{settings.listening_port}"]
    config.backlog = 200

    config.logconfig_dict = logging_schema
    config.errorlog = logger
    await serve(app, config)  # type: ignore


if __name__ == "__main__":
    asyncio.run(main())<|MERGE_RESOLUTION|>--- conflicted
+++ resolved
@@ -160,13 +160,9 @@
 async def middle(request: Request, call_next):
     global max_in_use_con
     """Wrapper function to manage errors and logging"""
-<<<<<<< HEAD
     print(f"\n\n _available_connections: {len(RedisServices._RedisServices__POOL._available_connections)}\n_in_use_connections: {len(RedisServices._RedisServices__POOL._in_use_connections)}\n {max_in_use_con = } \n")
     if len(RedisServices._RedisServices__POOL._in_use_connections) > max_in_use_con:
         max_in_use_con = len(RedisServices._RedisServices__POOL._in_use_connections) 
-=======
-    # print(f"\n\n _available_connections: {len(RedisServices.POOL._available_connections)}\n_in_use_connections: {len(RedisServices._RedisServices__POOL._in_use_connections)}\n\n")
->>>>>>> 7f199f9a
     if request.url._url.endswith("/docs") or request.url._url.endswith("openapi.json"):
         return await call_next(request)
 
