--- conflicted
+++ resolved
@@ -72,6 +72,7 @@
     media = "media"
     alteration = "alteration"
 
+
 class ContentType(StrEnum):
     text = "text"
     markdown = "markdown"
@@ -82,15 +83,10 @@
     pdf = "pdf"
     audio = "audio"
     video = "video"
-<<<<<<< HEAD
     csv = "csv"
     jsonl = "jsonl"
     sqllite = "sqllite"
     parquet = "parquet"
-=======
-    jsonl = "jsonl"
-    csv = "csv"
->>>>>>> cef6ae69
 
     @staticmethod
     def inline_types() -> list:
