#!/bin/sh
<<<<<<< HEAD

# Python: use ipdb instead of pdb
export PYTHONBREAKPOINT=ipdb.set_trace
export PATH=$HOME/.local/bin:$PATH

BASEDIR=$(dirname "$(realpath $0)")
export BACKEND_ENV="${BACKEND_ENV:-${BASEDIR}/config.env}"
LISTENING_PORT=$(grep -i '^LISTENING_PORT' $BACKEND_ENV | sed 's/^[^=]* *= *//g' | tr -d '"' | tr -d "'")
LISTENING_HOST=$(grep -i '^LISTENING_HOST' $BACKEND_ENV | sed 's/^[^=]* *= *//g' | tr -d '"' | tr -d "'")

cd $BASEDIR
PROCS=$(nproc --all)
# PROCS=1
#hypercorn -w ${PROCS}  --backlog 200 -b $LISTENING_HOST':'$LISTENING_PORT -k 'asyncio' main:app
=======
>>>>>>> c2165acd
$HOME/venv/bin/python3 -m hypercorn main:app --config file:utils/hypercorn_config.py<|MERGE_RESOLUTION|>--- conflicted
+++ resolved
@@ -1,19 +1,2 @@
 #!/bin/sh
-<<<<<<< HEAD
-
-# Python: use ipdb instead of pdb
-export PYTHONBREAKPOINT=ipdb.set_trace
-export PATH=$HOME/.local/bin:$PATH
-
-BASEDIR=$(dirname "$(realpath $0)")
-export BACKEND_ENV="${BACKEND_ENV:-${BASEDIR}/config.env}"
-LISTENING_PORT=$(grep -i '^LISTENING_PORT' $BACKEND_ENV | sed 's/^[^=]* *= *//g' | tr -d '"' | tr -d "'")
-LISTENING_HOST=$(grep -i '^LISTENING_HOST' $BACKEND_ENV | sed 's/^[^=]* *= *//g' | tr -d '"' | tr -d "'")
-
-cd $BASEDIR
-PROCS=$(nproc --all)
-# PROCS=1
-#hypercorn -w ${PROCS}  --backlog 200 -b $LISTENING_HOST':'$LISTENING_PORT -k 'asyncio' main:app
-=======
->>>>>>> c2165acd
 $HOME/venv/bin/python3 -m hypercorn main:app --config file:utils/hypercorn_config.py