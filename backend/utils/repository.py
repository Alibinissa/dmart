from datetime import datetime
import json
import os
from pathlib import Path
import re
import sys
from typing import Any
from uuid import uuid4
import jq  # type: ignore
from fastapi.encoders import jsonable_encoder
from pydantic.fields import Field
from models.enums import ContentType, Language, ResourceType
from utils.access_control import access_control
from utils.internal_error_code import InternalErrorCode
from utils.jwt import generate_jwt
from utils.plugin_manager import plugin_manager
from utils.spaces import get_spaces
from utils.settings import settings
import utils.regex as regex
import models.core as core
import models.api as api
import utils.db as db
from utils.redis_services import RedisServices
import aiofiles
from fastapi import status
from fastapi.logger import logger
from utils.helpers import (
    alter_dict_keys,
    branch_path,
    camel_case,
    flatten_all,
    snake_case,
    str_to_datetime,
)
from utils.custom_validations import validate_payload_with_schema
import subprocess
# import redis.commands.search.reducers as reducers


def parse_redis_response(rows: list) -> list:
    mylist: list = []
    for one in rows:
        mydict = {}
        key: str | None = None
        for i, value in enumerate(one):
            if i % 2 == 0:
                key = value
            elif key:
                mydict[key] = value
        mylist.append(mydict)
    return mylist


async def serve_query(
    query: api.Query, logged_in_user: str, redis_query_policies: list = []
) -> tuple[int, list[core.Record]]:
    """Given a query return the total and the records

    Parameters
    ----------
    query: api.Query
        query of type [spaces, search, subpath]

    Returns
    -------
    Total, Records

    """
    records: list[core.Record] = []
    total: int = 0
    spaces = await get_spaces()
    match query.type:
        case api.QueryType.spaces:
            for space_json in spaces.values():
                space = core.Space.model_validate_json(space_json)

                if await access_control.check_space_access(
                    logged_in_user, space.shortname
                ):
                    total += 1
                    records.append(
                        space.to_record(
                            query.subpath,
                            space.shortname,
                            query.include_fields if query.include_fields else [],
                            query.branch_name,
                        )
                    )
            if not query.sort_by:
                query.sort_by = "ordinal"
            if records:
                record_fields = list(records[0].model_fields.keys())
                records = sorted(
                    records,
                    key=lambda d: d.__getattribute__(query.sort_by)
                    if query.sort_by in record_fields
                    else d.attributes[query.sort_by]
                    if query.sort_by in d.attributes and d.attributes[query.sort_by] is not None
                    else 1,
                    reverse=(query.sort_type == api.SortType.descending),
                )

        case api.QueryType.search:
            search_res, total = await redis_query_search(query, redis_query_policies)
            res_data: list = []
            for redis_document in search_res:
<<<<<<< HEAD
                res_data.append(json.loads(redis_document.json))
            if len(query.filter_schema_names) > 1 and query.sort_by:
                res_data = sorted(
                    res_data,
                    key=lambda d: 
                        d[query.sort_by] if query.sort_by in d
                        else d.get("payload", {})[query.sort_by] if query.sort_by in d.get("payload", {})
                        else "",
                    reverse=(query.sort_type == api.SortType.descending),
                )
                res_data = res_data[query.offset : (query.limit + query.offset)]
=======
                res_data.append(json.loads(redis_document))
            if len(query.filter_schema_names) > 1:
                if query.sort_by:
                    res_data = sorted(
                        res_data,
                        key=lambda d: d[query.sort_by]
                        if query.sort_by in d
                        else d.get("payload", {})[query.sort_by]
                        if query.sort_by in d.get("payload", {})
                        else "",
                        reverse=(query.sort_type == api.SortType.descending),
                    )
                res_data = res_data[query.offset: (query.limit + query.offset)]
>>>>>>> f3f66fca

            async with RedisServices() as redis_services:
                for redis_doc_dict in res_data:
                    try:
                        resource_base_record = await get_record_from_redis_doc(
                            space_name=query.space_name,
                            branch_name=query.branch_name,
                            doc=redis_doc_dict,
                            retrieve_json_payload=query.retrieve_json_payload,
                            retrieve_attachments=query.retrieve_attachments,
                            validate_schema=query.validate_schema,
                            filter_types=query.filter_types,
                        )
                    except Exception:
                        # Incase of schema validation error
                        continue

                    # Don't repeat the same entry comming from different indices
                    # if resource_base_record in records:
                    #     total -= 1
                    #     continue

                    if query.highlight_fields:
                        for key, value in query.highlight_fields.items():
                            resource_base_record.attributes[value] = getattr(
                                redis_doc_dict, key, None
                            )

                    resource_base_record.attributes = alter_dict_keys(
                        jsonable_encoder(resource_base_record.attributes, exclude_none=True),
                        query.include_fields,
                        query.exclude_fields,
                    )

                    records.append(resource_base_record)

        case api.QueryType.subpath:
            subpath = query.subpath
            if subpath[0] == "/":
                subpath = "." + subpath
            path = (
                settings.spaces_folder
                / query.space_name
                / branch_path(query.branch_name)
                / subpath
            )

            if query.include_fields is None:
                query.include_fields = []

            # Gel all matching entries
            # entries_glob = ".dm/*/meta.*.json"

            meta_path = path / ".dm"
            if meta_path.is_dir():
                path_iterator = os.scandir(meta_path)
                async with RedisServices() as redis_services:
                    for entry in path_iterator:
                        if not entry.is_dir():
                            continue

                        subpath_iterator = os.scandir(entry)
                        for one in subpath_iterator:
                            # for one in path.glob(entries_glob):
                            match = regex.FILE_PATTERN.search(str(one.path))
                            if not match or not one.is_file():
                                continue

                            shortname = match.group(1)
                            resource_name = match.group(2).lower()
                            if (
                                query.filter_types
                                and ResourceType(resource_name) not in query.filter_types
                            ):
                                continue

                            if (
                                query.filter_shortnames
                                and shortname not in query.filter_shortnames
                            ):
                                continue

                            resource_class = getattr(
                                sys.modules["models.core"], camel_case(
                                    resource_name)
                            )

                            async with aiofiles.open(one, "r") as meta_file:
                                resource_obj = resource_class.model_validate_json(
                                    await meta_file.read()
                                )

                            if query.filter_tags and (
                                not resource_obj.tags
                                or not any(
                                    item in resource_obj.tags
                                    for item in query.filter_tags
                                )
                            ):
                                continue

                            # apply check access
                            if not await access_control.check_access(
                                user_shortname=logged_in_user,
                                space_name=query.space_name,
                                subpath=query.subpath,
                                resource_type=ResourceType(resource_name),
                                action_type=core.ActionType.view,
                                resource_is_active=resource_obj.is_active,
                                resource_owner_shortname=resource_obj.owner_shortname,
                                resource_owner_group=resource_obj.owner_group_shortname,
                            ):
                                continue
                            total += 1
                            if len(records) >= query.limit or total < query.offset:
                                continue

                            resource_base_record = resource_obj.to_record(
                                query.subpath,
                                shortname,
                                query.include_fields,
                                query.branch_name,
                            )
                            if resource_base_record:
                                locked_data = await redis_services.get_lock_doc(
                                    query.space_name,
                                    query.branch_name,
                                    query.subpath,
                                    resource_obj.shortname,
                                )
                                if locked_data:
                                    resource_base_record.attributes[
                                        "locked"
                                    ] = locked_data

                            if (
                                query.retrieve_json_payload
                                and resource_obj.payload
                                and resource_obj.payload.content_type
                                and resource_obj.payload.content_type
                                == ContentType.json
                                and (path / resource_obj.payload.body).is_file()
                            ):
                                async with aiofiles.open(
                                    path / resource_obj.payload.body, "r"
                                ) as payload_file_content:
                                    resource_base_record.attributes[
                                        "payload"
                                    ].body = json.loads(
                                        await payload_file_content.read()
                                    )

                            if (
                                resource_obj.payload
                                and resource_obj.payload.schema_shortname
                            ):
                                try:
                                    payload_body = resource_base_record.attributes[
                                        "payload"
                                    ].body
                                    if not payload_body or isinstance(payload_body, str):
                                        async with aiofiles.open(
                                            path / resource_obj.payload.body, "r"
                                        ) as payload_file_content:
                                            payload_body = json.loads(
                                                await payload_file_content.read()
                                            )

                                    if query.validate_schema:
                                        await validate_payload_with_schema(
                                            payload_data=payload_body,
                                            space_name=query.space_name,
                                            branch_name=query.branch_name,
                                            schema_shortname=resource_obj.payload.schema_shortname,
                                        )
                                except Exception:
                                    continue

                            resource_base_record.attachments = (
                                await get_entry_attachments(
                                    subpath=f"{query.subpath}/{shortname}",
                                    branch_name=query.branch_name,
                                    attachments_path=(meta_path / shortname),
                                    filter_types=query.filter_types,
                                    include_fields=query.include_fields,
                                    retrieve_json_payload=query.retrieve_json_payload,
                                )
                            )
                            records.append(resource_base_record)

                        subpath_iterator.close()
                    if path_iterator:
                        path_iterator.close()

            # Get all matching sub folders
            # apply check access

            if meta_path.is_dir():
                subfolders_iterator = os.scandir(path)
                for one in subfolders_iterator:
                    if not one.is_dir():
                        continue

                    subfolder_meta = Path(one.path + "/.dm/meta.folder.json")

                    match = regex.FOLDER_PATTERN.search(str(subfolder_meta))

                    if not match or not subfolder_meta.is_file():
                        continue

                    shortname = match.group(1)
                    if not await access_control.check_access(
                        user_shortname=logged_in_user,
                        space_name=query.space_name,
                        subpath=f"{query.subpath}/{shortname}",
                        resource_type=ResourceType.folder,
                        action_type=core.ActionType.query,
                    ):
                        continue
                    if (
                        query.filter_shortnames
                        and shortname not in query.filter_shortnames
                    ):
                        continue
                    total += 1
                    if len(records) >= query.limit or total < query.offset:
                        continue

                    folder_obj = core.Folder.model_validate_json(
                        subfolder_meta.read_text())
                    folder_record = folder_obj.to_record(
                        query.subpath,
                        shortname,
                        query.include_fields,
                        query.branch_name,
                    )
                    if (
                        query.retrieve_json_payload
                        and folder_obj.payload
                        and folder_obj.payload.content_type
                        and folder_obj.payload.content_type == ContentType.json
                        and isinstance(folder_obj.payload.body, str)
                        and (path / folder_obj.payload.body).is_file()
                    ):
                        async with aiofiles.open(
                            path / folder_obj.payload.body, "r"
                        ) as payload_file_content:
                            folder_record.attributes["payload"].body = json.loads(
                                await payload_file_content.read()
                            )
                            if os.path.exists(meta_path / shortname):
                                folder_record.attachments = await get_entry_attachments(
                                    subpath=f"{query.subpath if query.subpath != '/' else ''}/{shortname}",
                                    branch_name=query.branch_name,
                                    attachments_path=(meta_path / shortname),
                                    filter_types=query.filter_types,
                                    include_fields=query.include_fields,
                                    retrieve_json_payload=query.retrieve_json_payload,
                                )
                    records.append(folder_record)

                if subfolders_iterator:
                    subfolders_iterator.close()

            if query.sort_by:
                sort_reverse: bool = (
                    query.sort_type is not None
                    and query.sort_type == api.SortType.descending
                )
                if query.sort_by in core.Record.model_fields:
                    records = sorted(
                        records,
                        key=lambda record: record.__getattribute__(
                            str(query.sort_by)),
                        reverse=sort_reverse,
                    )
                else:
                    records = sorted(
                        records,
                        key=lambda record: record.attributes[str(
                            query.sort_by)],
                        reverse=sort_reverse,
                    )

        case api.QueryType.counters:
            if not await access_control.check_access(
                user_shortname=logged_in_user,
                space_name=query.space_name,
                subpath=query.subpath,
                resource_type=ResourceType.content,
                action_type=core.ActionType.query,
            ):
                raise api.Exception(
                    status.HTTP_401_UNAUTHORIZED,
                    api.Error(
                        type="request",
                        code=InternalErrorCode.NOT_ALLOWED,
                        message="You don't have permission to this action [16]",
                    ),
                )
            async with RedisServices() as redis_services:
                for schema_name in query.filter_schema_names:
                    redis_res = await redis_services.get_count(
                        space_name=query.space_name,
                        branch_name=query.branch_name,
                        schema_shortname=schema_name,
                    )
                    total += int(redis_res)

        case api.QueryType.tags:
            async with RedisServices() as redis_services:
                query.sort_by = "tags"
                query.aggregation_data = api.RedisAggregate(
                    group_by=["@tags"],
                    reducers=[
                        api.RedisReducer(
                            reducer_name="count",
                            alias="freq"
                        )
                    ]
                )
                rows = await redis_query_aggregate(
                    query=query,
                    redis_query_policies=redis_query_policies
                )
                records.append(
                    core.Record(
                        resource_type=ResourceType.content,
                        shortname="tags_frequency",
                        subpath=query.subpath,
                        attributes={"result": rows},
                    )
                )
                total = 1

        case api.QueryType.random:
            query.aggregation_data = api.RedisAggregate(
                load=["@__key"],
                group_by=["@resource_type"],
                reducers=[
                    api.RedisReducer(
                        reducer_name="random_sample",
                        alias="id",
                        args=["@__key", query.limit]
                    )
                ]
            )
            async with RedisServices() as redis_services:
                rows = await redis_query_aggregate(
                    query=query,
                    redis_query_policies=redis_query_policies
                )
                ids = []
                for row in rows:
                    ids.extend(row[3])
                docs = await redis_services.get_docs_by_ids(ids)
                total = len(ids)
                for doc in docs:
                    doc = doc[0]
                    if query.retrieve_json_payload and doc.get("payload_doc_id", None):
                        doc["payload"]["body"] = await redis_services.get_payload_doc(
                            doc["payload_doc_id"], doc["resource_type"]
                        )
                    record = core.Record(
                        shortname=doc["shortname"],
                        resource_type=doc["resource_type"],
                        uuid=doc["uuid"],
                        branch_name=doc["branch_name"],
                        subpath=doc["subpath"],
                        attributes={"payload": doc.get("payload")},
                    )
                    entry_path = (
                        settings.spaces_folder
                        / f"{query.space_name}/{branch_path(doc['branch_name'])}/{doc['subpath']}/.dm/{doc['shortname']}"
                    )
                    if query.retrieve_attachments and entry_path.is_dir():
                        record.attachments = await get_entry_attachments(
                            subpath=f"{doc['subpath']}/{doc['shortname']}",
                            branch_name=doc["branch_name"],
                            attachments_path=entry_path,
                            filter_types=query.filter_types,
                            include_fields=query.include_fields,
                            retrieve_json_payload=query.retrieve_json_payload,
                        )
                    records.append(record)

        case api.QueryType.history:
            if not await access_control.check_access(
                user_shortname=logged_in_user,
                space_name=query.space_name,
                subpath=query.subpath,
                resource_type=ResourceType.history,
                action_type=core.ActionType.query,
            ):
                raise api.Exception(
                    status.HTTP_401_UNAUTHORIZED,
                    api.Error(
                        type="request",
                        code=InternalErrorCode.NOT_ALLOWED,
                        message="You don't have permission to this action [17]",
                    ),
                )

            if not query.filter_shortnames:
                raise api.Exception(
                    status.HTTP_400_BAD_REQUEST,
                    api.Error(
                        type="request",
                        code=InternalErrorCode.MISSING_FILTER_SHORTNAMES,
                        message="filter_shortnames is missing",
                    ),
                )

            path = Path(f"{settings.spaces_folder}/{query.space_name}/{branch_path(query.branch_name)}"
                        f"{query.subpath}/.dm/{query.filter_shortnames[0]}/history.jsonl")

            if path.is_file():
                cmd = f"tail -n +{query.offset} {path} | head -n {query.limit} | tac"
                result = list(
                    filter(
                        None,
                        subprocess.run(
                            [cmd], capture_output=True, text=True, shell=True
                        ).stdout.split("\n"),
                    )
                )
                total = int(
                    subprocess.run(
                        [f"wc -l < {path}"],
                        capture_output=True,
                        text=True,
                        shell=True,
                    ).stdout,
                    10,
                )
                for line in result:
                    action_obj = json.loads(line)

                    records.append(
                        core.Record(
                            resource_type=ResourceType.history,
                            shortname=query.filter_shortnames[0],
                            subpath=query.subpath,
                            attributes=action_obj,
                            branch_name=query.branch_name,
                        ),
                    )

        case api.QueryType.events:
            trimmed_subpath = query.subpath
            if trimmed_subpath[0] == "/":
                trimmed_subpath = trimmed_subpath[1:]

            path = Path(
                f"{settings.spaces_folder}/{query.space_name}/{branch_path(query.branch_name)}/.dm/events.jsonl")
            if path.is_file():
                result = []
                if query.search:
                    p = subprocess.Popen(
                        ["grep", f'"{query.search}"', path], stdout=subprocess.PIPE
                    )
                    p = subprocess.Popen(
                        ["tail", "-n", f"{query.limit + query.offset}"],
                        stdin=p.stdout,
                        stdout=subprocess.PIPE,
                    )
                    p = subprocess.Popen(
                        ["tac"], stdin=p.stdout, stdout=subprocess.PIPE
                    )
                    if query.offset > 0:
                        p = subprocess.Popen(
                            ["sed", f"1,{query.offset}d"],
                            stdin=p.stdout,
                            stdout=subprocess.PIPE,
                        )
                    r, _ = p.communicate()
                    result = list(filter(None, r.decode("utf-8").split("\n")))
                else:
                    cmd = f"(tail -n {query.limit + query.offset} {path}; echo) | tac"
                    if query.offset > 0:
                        cmd += f" | sed '1,{query.offset}d'"
                    result = list(
                        filter(
                            None,
                            subprocess.run(
                                [cmd], capture_output=True, text=True, shell=True
                            ).stdout.split("\n"),
                        )
                    )

                if query.search:
                    p1 = subprocess.Popen(
                        ["grep", f'"{query.search}"', path], stdout=subprocess.PIPE
                    )
                    p2 = subprocess.Popen(
                        ["wc", "-l"], stdin=p1.stdout, stdout=subprocess.PIPE
                    )
                    r, _ = p2.communicate()
                    total = int(
                        r.decode(),
                        10,
                    )
                else:
                    total = int(
                        subprocess.run(
                            [f"wc -l < {path}"],
                            capture_output=True,
                            text=True,
                            shell=True,
                        ).stdout,
                        10,
                    )
                for line in result:
                    action_obj = json.loads(line)

                    if (
                        query.from_date
                        and str_to_datetime(action_obj["timestamp"]) < query.from_date
                    ):
                        continue

                    if (
                        query.to_date
                        and str_to_datetime(action_obj["timestamp"]) > query.to_date
                    ):
                        break

                    if not await access_control.check_access(
                        user_shortname=logged_in_user,
                        space_name=query.space_name,
                        subpath=action_obj.get(
                            "resource", {}).get("subpath", "/"),
                        resource_type=action_obj["resource"]["type"],
                        action_type=core.ActionType(action_obj["request"]),
                    ):
                        continue

                    records.append(
                        core.Record(
                            resource_type=action_obj["resource"]["type"],
                            shortname=action_obj["resource"]["shortname"],
                            subpath=action_obj["resource"]["subpath"],
                            attributes=action_obj,
                        ),
                    )

        case api.QueryType.aggregation:
            rows = await redis_query_aggregate(
                query=query, redis_query_policies=redis_query_policies
            )
            total = len(rows)
            for idx, row in enumerate(rows):
                record = core.Record(
                    resource_type=ResourceType.content,
                    shortname=str(idx+1),
                    subpath=query.subpath,
                    attributes=row["extra_attributes"]
                )
                records.append(record)

    if query.jq_filter:
        records = (
            jq.compile(query.jq_filter)
            .input([record.to_dict() for record in records])
            .all()
        )
    return total, records


async def get_last_updated_entry(
    space_name: str,
    branch_name: str,
    schema_names: list,
    retrieve_json_payload: bool,
    logged_in_user: str,
):
    report_query = api.Query(
        type=api.QueryType.search,
        space_name=space_name,
        branch_name=branch_name,
        subpath="/",
        search=f"@schema_shortname:{'|'.join(schema_names)}",
        filter_schema_names=["meta"],
        sort_by="updated_at",
        sort_type=api.SortType.descending,
        limit=50,  # to be in safe side if the query filtered out some invalid entries
        retrieve_json_payload=retrieve_json_payload,
    )
    _, records = await serve_query(report_query, logged_in_user)

    return records[0] if records else None


async def get_entry_attachments(
    subpath: str,
    attachments_path: Path,
    branch_name: str | None = None,
    filter_types: list | None = None,
    include_fields: list | None = None,
    filter_shortnames: list | None = None,
    retrieve_json_payload: bool = False,
) -> dict:
    if not attachments_path.is_dir():
        return {}
    attachments_iterator = os.scandir(attachments_path)
    attachments_dict: dict[str, list] = {}
    for attachment_entry in attachments_iterator:
        # TODO: Filter types on the parent attachment type folder layer
        if not attachment_entry.is_dir():
            continue

        attachments_files = os.scandir(attachment_entry)
        for attachments_file in attachments_files:
            match = regex.ATTACHMENT_PATTERN.search(str(attachments_file.path))
            if not match or not attachments_file.is_file():
                continue

            attach_shortname = match.group(2)
            attach_resource_name = match.group(1).lower()
            if filter_shortnames and attach_shortname not in filter_shortnames:
                continue

            if filter_types and ResourceType(attach_resource_name) not in filter_types:
                continue

            resource_class = getattr(
                sys.modules["models.core"], camel_case(attach_resource_name)
            )
            resource_obj = None
            async with aiofiles.open(attachments_file, "r") as meta_file:
                try:
                    resource_obj = resource_class.model_validate_json(await meta_file.read())
                except Exception as e:
                    raise Exception(
                        f"Bad attachment ... {attachments_file=}") from e

            resource_record_obj = resource_obj.to_record(
                subpath, attach_shortname, include_fields, branch_name
            )
            if (
                retrieve_json_payload
                and resource_obj
                and resource_record_obj
                and resource_obj.payload
                and resource_obj.payload.content_type
                and resource_obj.payload.content_type == ContentType.json
                and Path(
                    f"{attachment_entry.path}/{resource_obj.payload.body}"
                ).is_file()
            ):
                async with aiofiles.open(
                    f"{attachment_entry.path}/{resource_obj.payload.body}", "r"
                ) as payload_file_content:
                    resource_record_obj.attributes["payload"].body = json.loads(
                        await payload_file_content.read()
                    )

            if attach_resource_name in attachments_dict:
                attachments_dict[attach_resource_name].append(
                    resource_record_obj)
            else:
                attachments_dict[attach_resource_name] = [resource_record_obj]
        attachments_files.close()
    attachments_iterator.close()

    # SORT ALTERATION ATTACHMENTS BY ALTERATION.CREATED_AT
    for attachment_name, attachments in attachments_dict.items():
        try:
            if attachment_name == ResourceType.alteration:
                attachments_dict[attachment_name] = sorted(
                    attachments, key=lambda d: d.attributes["created_at"]
                )
        except Exception as e:
            logger.error(
                f"Invalid attachment entry:{attachments_path/attachment_name}.\
            Error: {e.args}"
            )

    return attachments_dict


async def redis_query_aggregate(
    query: api.Query,
    redis_query_policies: list = [],
) -> list:
    if not query.aggregation_data:
        return []

    if len(query.filter_schema_names) > 1:
        raise api.Exception(
            status.HTTP_400_BAD_REQUEST,
            error=api.Error(
                type="query", code=InternalErrorCode.INVALID_STANDALONE_DATA, message="only one argument is allowed in filter_schema_names"
            ),
        )

    created_at_search = ""
    if query.from_date and query.to_date:
        created_at_search = (
            "[" + f"{query.from_date.timestamp()} {query.to_date.timestamp()}" + "]"
        )

    elif query.from_date:
        created_at_search = (
            "["
            + f"{query.from_date.timestamp()} {datetime(2199, 12, 31).timestamp()}"
            + "]"
        )

    elif query.to_date:
        created_at_search = (
            "["
            + f"{datetime(2010, 1, 1).timestamp()} {query.to_date.timestamp()}"
            + "]"
        )

    async with RedisServices() as redis_services:
        value = await redis_services.aggregate(
            space_name=query.space_name,
            branch_name=query.branch_name,
            schema_name=query.filter_schema_names[0],
            search=str(query.search),
            filters={
                "resource_type": query.filter_types or [],
                "shortname": query.filter_shortnames or [],
                "subpath": [query.subpath],
                "query_policies": redis_query_policies,
                "created_at": created_at_search,
            },
            load=query.aggregation_data.load,
            group_by=query.aggregation_data.group_by,
            reducers=query.aggregation_data.reducers,
            exact_subpath=query.exact_subpath,
            sort_by=query.sort_by,
            max=query.limit,
            sort_type=query.sort_type or api.SortType.ascending,
        )
        if isinstance(value, list):
            return value
        else:
            return []


async def redis_query_search(
    query: api.Query, redis_query_policies: list = []
) -> tuple:
    search_res: list = []
    total = 0

    if not query.filter_schema_names:
        query.filter_schema_names = ["meta"]

    created_at_search = ""

    if query.from_date and query.to_date:
        created_at_search = (
            "[" + f"{query.from_date.timestamp()} {query.to_date.timestamp()}" + "]"
        )

    elif query.from_date:
        created_at_search = (
            "["
            + f"{query.from_date.timestamp()} {datetime(2199, 12, 31).timestamp()}"
            + "]"
        )

    elif query.to_date:
        created_at_search = (
            "["
            + f"{datetime(2010, 1, 1).timestamp()} {query.to_date.timestamp()}"
            + "]"
        )

    limit = query.limit
    offset = query.offset
    if len(query.filter_schema_names) > 1 and query.sort_by:
        limit += offset
        offset = 0

    async with RedisServices() as redis_services:
        for schema_name in query.filter_schema_names:
            redis_res = await redis_services.search(
                space_name=query.space_name,
                branch_name=query.branch_name,
                schema_name=schema_name,
                search=str(query.search),
                filters={
                    "resource_type": query.filter_types or [],
                    "shortname": query.filter_shortnames or [],
                    "tags": query.filter_tags or [],
                    "subpath": [query.subpath],
                    "query_policies": redis_query_policies,
                    "created_at": created_at_search,
                },
                exact_subpath=query.exact_subpath,
                limit=limit,
                offset=offset,
                highlight_fields=list(query.highlight_fields.keys()),
                sort_by=query.sort_by,
                sort_type=query.sort_type or api.SortType.ascending,
            )

            if redis_res:
                search_res.extend(redis_res["data"])
                total += redis_res["total"]
    return search_res, total


def is_entry_exist(
    space_name: str,
    subpath: str,
    shortname: str,
    resource_type: ResourceType,
    branch_name: str | None = settings.default_branch,
    schema_shortname: str | None = None,
) -> bool:
    """Check if an entry with the given name already exist or not in the given path

    Args:
        space_name (str): The target space name
        subpath (str): The target subpath
        shortname (str): the target shortname
        class_type (core.Meta): The target class of the entry
        branch_name (str | None, optional): The target branch under the target space. Defaults to settings.default_branch.
        schema_shortname (str | None, optional): schema shortname of the entry. Defaults to None.

    Returns:
        bool: True if it's already exist, False otherwise
    """
    if subpath[0] == "/":
        subpath = f".{subpath}"

    payload_file = settings.spaces_folder / space_name / \
        branch_path(branch_name) / subpath / f"{shortname}.json"
    if payload_file.is_file():
        return True

    for r_type in ResourceType:
        # Spaces compared with each others only
        if r_type == ResourceType.space and r_type != resource_type:
            continue
        resource_cls = getattr(
            sys.modules["models.core"], camel_case(r_type.value), None
        )
        if not resource_cls:
            continue
        meta_path, meta_file = db.metapath(
            space_name, subpath, shortname, resource_cls, branch_name, schema_shortname)
        if (meta_path/meta_file).is_file():
            return True

    return False


async def get_resource_obj_or_none(
    *,
    space_name: str,
    branch_name: str | None,
    subpath: str,
    shortname: str,
    resource_type: str,
    user_shortname: str,
):
    resource_cls = getattr(
        sys.modules["models.core"], camel_case(resource_type))
    try:
        return await db.load(
            space_name=space_name,
            subpath=subpath,
            shortname=shortname,
            class_type=resource_cls,
            user_shortname=user_shortname,
            branch_name=branch_name,
        )
    except Exception:
        return None


def get_payload_obj_or_none(
    *,
    space_name: str,
    branch_name: str | None,
    subpath: str,
    filename: str,
    resource_type: str,
):
    resource_cls = getattr(
        sys.modules["models.core"], camel_case(resource_type))
    try:
        return db.load_resource_payload(
            space_name=space_name,
            subpath=subpath,
            filename=filename,
            class_type=resource_cls,
            branch_name=branch_name,
        )
    except Exception:
        return None


async def get_group_users(group_name: str):
    async with RedisServices() as redis_services:
        users_docs = await redis_services.search(
            space_name=settings.management_space,
            branch_name=settings.management_space_branch,
            schema_name="meta",
            filters={"subpath": ["users"]},
            limit=10000,
            offset=0,
            search=f"@groups:{{{group_name}}}",
        )

    if users_docs:
        return users_docs["data"]

    return []


async def validate_subpath_data(
    space_name: str,
    subpath: str,
    branch_name: str | None,
    user_shortname: str,
    invalid_folders: list[str],
    folders_report: dict[str, dict[str, Any]],
    meta_folders_health: list[str],
    max_invalid_size: int,
):
    """
    Params:
    @subpath: str holding the full path, ex: ../spaces/aftersales/reports

    Algorithm:
    - if subpath ends with .dm return
    - for folder in scandir(subpath)
        - if folder ends with .dm
            - get folder_meta = folder/meta.folder.json
            - validate folder_meta
            - loop over folder.entries and validate them along with theire attachments
        - else
            - call myself with subpath = folder
    """
    spaces_path_parts = str(settings.spaces_folder).split("/")
    folder_name_index = len(spaces_path_parts) + 1

    if subpath.endswith(".dm"):
        return

    subpath_folders = os.scandir(subpath)
    for folder in subpath_folders:
        if not folder.is_dir():
            continue

        if folder.name != ".dm":
            await validate_subpath_data(
                space_name,
                folder.path,
                branch_name,
                user_shortname,
                invalid_folders,
                folders_report,
                meta_folders_health,
                max_invalid_size,
            )
            continue

        folder_meta = Path(f"{folder.path}/meta.folder.json")
        folder_name = "/".join(subpath.split("/")[folder_name_index:])
        if not folder_meta.is_file():
            meta_folders_health.append(
                str(folder_meta)[len(str(settings.spaces_folder)):]
            )
            continue

        folder_meta_content = None
        folder_meta_payload = None
        try:
            folder_meta_content = await db.load(
                space_name=space_name,
                subpath=folder_name,
                shortname="",
                class_type=core.Folder,
                user_shortname=user_shortname,
                branch_name=branch_name,
            )
            if (
                folder_meta_content.payload
                and folder_meta_content.payload.content_type == ContentType.json
            ):
                payload_path = "/"
                subpath_parts = subpath.split("/")
                if len(subpath_parts) > (len(spaces_path_parts) + 2):
                    payload_path = "/".join(
                        subpath_parts[folder_name_index:-1])
                folder_meta_payload = db.load_resource_payload(
                    space_name,
                    payload_path,
                    str(folder_meta_content.payload.body),
                    core.Folder,
                    branch_name,
                )
                if folder_meta_content.payload.schema_shortname:
                    await validate_payload_with_schema(
                        payload_data=folder_meta_payload,
                        space_name=space_name,
                        branch_name=branch_name or settings.default_branch,
                        schema_shortname=folder_meta_content.payload.schema_shortname,
                    )
        except Exception:
            invalid_folders.append(folder_name)

        folders_report.setdefault(folder_name, {})

        # VALIDATE FOLDER ENTRIES
        folder_entries = os.scandir(folder.path)
        for entry in folder_entries:
            if entry.is_file():
                continue

            entry_files = os.scandir(entry)
            entry_match = None
            for file in entry_files:
                if file.is_dir():
                    continue
                entry_match = regex.FILE_PATTERN.search(file.path)

                if entry_match:
                    break

            if not entry_match:
                issue = {
                    "issues": ["meta"],
                    "uuid": "",
                    "shortname": entry.name,
                    "exception": f"Can't access this meta {subpath[len(str(settings.spaces_folder)):]}/{entry.name}",
                }

                if "invalid_entries" not in folders_report[folder_name]:
                    folders_report[folder_name]["invalid_entries"] = [issue]
                else:
                    if (
                        len(folders_report[folder_name]["invalid_entries"])
                        >= max_invalid_size
                    ):
                        break
                    folders_report[folder_name]["invalid_entries"].append(
                        issue)
                continue

            entry_shortname = entry_match.group(1)
            entry_resource_type = entry_match.group(2)

            if folder_name == "schema" and entry_shortname == "meta_schema":
                folders_report[folder_name].setdefault("valid_entries", 0)
                folders_report[folder_name]["valid_entries"] += 1
                continue

            entry_meta_obj = None
            try:
                await health_check_entry(
                    space_name=space_name,
                    subpath=folder_name,
                    shortname=entry_shortname,
                    resource_type=entry_resource_type,
                    user_shortname=user_shortname,
                    branch_name=branch_name,
                )
                    
                # VALIDATE ENTRY ATTACHMENTS
                attachments_path = f"{folder.path}/{entry_shortname}"
                attachment_folders = os.scandir(attachments_path)
                for attachment_folder in attachment_folders:
                    # i.e. attachment_folder = attachments.media
                    if attachment_folder.is_file():
                        continue

                    attachment_folder_files = os.scandir(attachment_folder)
                    for attachment_folder_file in attachment_folder_files:
                        # i.e. attachment_folder_file = meta.*.json or *.png
                        if (
                            not attachment_folder_file.is_file()
                            or not os.access(attachment_folder_file.path, os.W_OK)
                            or not os.access(attachment_folder_file.path, os.R_OK)
                        ):
                            raise Exception(
                                f"can't access this attachment {attachment_folder_file.path[len(str(settings.spaces_folder)):]}"
                            )
                        
                        attachment_match = regex.ATTACHMENT_PATTERN.search(attachment_folder_file.path)
                        if not attachment_match:
                            # if it's the media file not its meta json file
                            continue
                        attachment_shortname = attachment_match.group(2)
                        attachment_resource_type = attachment_match.group(1)
                        await health_check_entry(
                            space_name=space_name,
                            subpath=f"{folder_name}/{entry_shortname}",
                            shortname=attachment_shortname,
                            resource_type=attachment_resource_type,
                            user_shortname=user_shortname,
                            branch_name=branch_name,
                        )

                if "valid_entries" not in folders_report[folder_name]:
                    folders_report[folder_name]["valid_entries"] = 1
                else:
                    folders_report[folder_name]["valid_entries"] += 1
            except Exception as e:
                issue_type = "payload"
                uuid = ""
                if not entry_meta_obj:
                    issue_type = "meta"
                else:
                    uuid = str(
                        entry_meta_obj.uuid) if entry_meta_obj.uuid else ""

                issue = {
                    "issues": [issue_type],
                    "uuid": uuid,
                    "shortname": entry_shortname,
                    "resource_type": entry_resource_type,
                    "exception": str(e),
                }

                if "invalid_entries" not in folders_report[folder_name]:
                    folders_report[folder_name]["invalid_entries"] = [issue]
                else:
                    if (
                        len(folders_report[folder_name]["invalid_entries"])
                        >= max_invalid_size
                    ):
                        break
                    folders_report[folder_name]["invalid_entries"].append(
                        issue)

        if not folders_report.get(folder_name, {}):
            del folders_report[folder_name]


async def health_check_entry(
    space_name: str, 
    subpath: str, 
    resource_type: str,
    shortname: str,
    user_shortname: str,
    branch_name: str | None = None
):
    resource_class = getattr(
        sys.modules["models.core"], camel_case(resource_type)
    )
    entry_meta_obj = await db.load(
        space_name=space_name,
        subpath=subpath,
        shortname=shortname,
        class_type=resource_class,
        user_shortname=user_shortname,
        branch_name=branch_name,
    )
    if entry_meta_obj.shortname != shortname:
        raise Exception(
            "the shortname which got from the folder path doesn't match the shortname in the meta file."
        )
    payload_file_path = None
    if (
        entry_meta_obj.payload
        and entry_meta_obj.payload.content_type == ContentType.image
    ):
        payload_file_path = Path(f"{subpath}/{entry_meta_obj.payload.body}")
        if (
            not payload_file_path.is_file()
            or not bool(
                re.match(
                    regex.IMG_EXT,
                    entry_meta_obj.payload.body.split(".")[-1],
                )
            )
            or not os.access(payload_file_path, os.R_OK)
            or not os.access(payload_file_path, os.W_OK)
        ):
            if payload_file_path:
                raise Exception(
                    f"can't access this payload {payload_file_path}"
                )
            else:
                raise Exception(
                    f"can't access this payload {subpath}"
                    f"/{entry_meta_obj.shortname}"
                )
    elif (
        entry_meta_obj.payload
        and isinstance(entry_meta_obj.payload.body, str)
        and entry_meta_obj.payload.content_type == ContentType.json
    ):
        payload_file_path = Path(f"{subpath}/{entry_meta_obj.payload.body}")
        if not entry_meta_obj.payload.body.endswith(
            ".json"
        ) or not os.access(payload_file_path, os.W_OK):
            raise Exception(
                f"can't access this payload {payload_file_path}"
            )
        payload_file_content = db.load_resource_payload(
            space_name,
            subpath,
            entry_meta_obj.payload.body,
            resource_class,
            branch_name,
        )
        if entry_meta_obj.payload.schema_shortname:
            await validate_payload_with_schema(
                payload_data=payload_file_content,
                space_name=space_name,
                branch_name=branch_name or settings.default_branch,
                schema_shortname=entry_meta_obj.payload.schema_shortname,
            )

    if(
        entry_meta_obj.payload.checksum and 
        entry_meta_obj.payload.client_checksum and 
        entry_meta_obj.payload.checksum != entry_meta_obj.payload.client_checksum
    ): 
        raise Exception(
            f"payload.checksum not equal payload.client_checksum {subpath}/{entry_meta_obj.shortname}"
        )


async def internal_sys_update_model(
    space_name: str,
    subpath: str,
    meta: core.Meta,
    branch_name: str | None,
    updates: dict,
    sync_redis: bool = True,
    payload_dict: dict = {},
) -> bool:
    """
    Update @meta entry and its payload by @updates dict of attributes in the
    *Used by the system only, not APIs*
    """

    meta.updated_at = datetime.now()
    meta_updated = False
    payload_updated = False

    if not payload_dict:
        try:
            body = str(meta.payload.body) if meta and meta.payload else ""
            payload_dict = db.load_resource_payload(
                space_name, subpath, body, core.Content, branch_name
            )
        except Exception:
            pass

    restricted_fields = [
        "uuid",
        "shortname",
        "created_at",
        "updated_at",
        "owner_shortname",
        "payload",
    ]
    for key, value in updates.items():
        if key in restricted_fields:
            continue

        if key in meta.model_fields.keys():
            meta_updated = True
            meta.__setattr__(key, value)
        elif payload_dict:
            payload_dict[key] = value
            payload_updated = True

    if meta_updated:
        await db.save(space_name, subpath, meta, branch_name)
    if payload_updated and meta.payload and meta.payload.schema_shortname:
        await validate_payload_with_schema(
            payload_dict, space_name, meta.payload.schema_shortname, branch_name
        )
        await db.save_payload_from_json(
            space_name, subpath, meta, payload_dict, branch_name
        )

    if not sync_redis:
        return True

    async with RedisServices() as redis_services:
        await redis_services.save_meta_doc(space_name, branch_name, subpath, meta)
        if payload_updated:
            payload_dict.update(json.loads(meta.model_dump_json()))
            await redis_services.save_payload_doc(
                space_name,
                branch_name,
                subpath,
                meta,
                payload_dict,
                ResourceType(snake_case(type(meta).__name__)),
            )

    return True


async def internal_save_model(
    space_name: str,
    subpath: str,
    meta: core.Meta,
    branch_name: str | None = settings.default_branch,
):
    await db.save(
        space_name=space_name,
        subpath=subpath,
        meta=meta,
        branch_name=branch_name,
    )

    async with RedisServices() as redis:
        await redis.save_meta_doc(
            space_name,
            branch_name,
            subpath,
            meta,
        )


async def generate_payload_string(
    space_name: str,
    subpath: str,
    shortname: str,
    payload: dict,
    branch_name: str | None = None,
):
    payload_string = ""
    # Remove system related attributes from payload
    for attr in RedisServices.SYS_ATTRIBUTES:
        if attr in payload:
            del payload[attr]

    # Generate direct payload string
    payload_values = set(flatten_all(payload).values())
    payload_string += ",".join([str(i)
                               for i in payload_values if i is not None])

    # Generate attachments payload string
    attachments: dict[str, list] = await get_entry_attachments(
        subpath=f"{subpath}/{shortname}",
        branch_name=branch_name,
        attachments_path=(
            settings.spaces_folder
            / f"{space_name}/{branch_path(branch_name)}/{subpath}/.dm/{shortname}"
        ),
        retrieve_json_payload=True,
        include_fields=[
            "shortname",
            "displayname",
            "description",
            "payload",
            "tags",
            "owner_shortname",
            "owner_group_shortname",
            "body",
            "state",
        ],
    )
    if not attachments:
        return payload_string.strip(",")

    # Convert Record objects to dict
    dict_attachments = {}
    for k, v in attachments.items():
        dict_attachments[k] = [i.model_dump() for i in v]

    attachments_values = set(flatten_all(dict_attachments).values())
    attachments_payload_string = ",".join(
        [str(i) for i in attachments_values if i is not None]
    )
    payload_string += attachments_payload_string
    return payload_string.strip(",")


async def get_record_from_redis_doc(
    space_name: str,
    doc: dict,
    retrieve_json_payload: bool = False,
    retrieve_attachments: bool = False,
    validate_schema: bool = False,
    filter_types: list | None = None,
    branch_name: str = Field(
        default=settings.default_branch, pattern=regex.SHORTNAME),
) -> core.Record:
    meta_doc_content = {}
    payload_doc_content = {}
    resource_class = getattr(
        sys.modules["models.core"],
        camel_case(doc["resource_type"]),
    )

    for key, value in doc.items():
        if key in resource_class.model_fields.keys():
            meta_doc_content[key] = value
        elif key not in RedisServices.SYS_ATTRIBUTES:
            payload_doc_content[key] = value

    async with RedisServices() as redis_services:
        # Get payload doc
        if (
            not payload_doc_content
            and retrieve_json_payload
            and "payload_doc_id" in doc
        ):
            payload_doc_content = await redis_services.get_payload_doc(
                doc["payload_doc_id"], doc["resource_type"]
            )

        # Get lock data
        locked_data = await redis_services.get_lock_doc(
            space_name,
            branch_name,
            doc["subpath"],
            doc["shortname"],
        )

    meta_doc_content["created_at"] = datetime.fromtimestamp(
        meta_doc_content["created_at"]
    )
    meta_doc_content["updated_at"] = datetime.fromtimestamp(
        meta_doc_content["updated_at"]
    )
    resource_obj = resource_class.model_validate(meta_doc_content)
    resource_base_record = resource_obj.to_record(
        doc["subpath"],
        meta_doc_content["shortname"],
        [],
        doc["branch_name"],
    )

    if locked_data:
        resource_base_record.attributes["locked"] = locked_data

    # Get attachments
    entry_path = (
        settings.spaces_folder
        / f"{space_name}/{branch_path(doc['branch_name'])}/{doc['subpath']}/.dm/{meta_doc_content['shortname']}"
    )
    if retrieve_attachments and entry_path.is_dir():
        resource_base_record.attachments = await get_entry_attachments(
            subpath=f"{doc['subpath']}/{meta_doc_content['shortname']}",
            branch_name=doc["branch_name"],
            attachments_path=entry_path,
            filter_types=filter_types,
            retrieve_json_payload=retrieve_json_payload,
        )

    if (
        retrieve_json_payload
        and resource_base_record.attributes["payload"]
        and resource_base_record.attributes["payload"].content_type == ContentType.json
    ):
        resource_base_record.attributes["payload"].body = payload_doc_content

    # Validate payload
    if (
        retrieve_json_payload
        and resource_obj.payload
        and resource_obj.payload.schema_shortname
        and payload_doc_content is not None
        and validate_schema
    ):
        await validate_payload_with_schema(
            payload_data=payload_doc_content,
            space_name=space_name,
            branch_name=branch_name,
            schema_shortname=resource_obj.payload.schema_shortname,
        )

    if isinstance(resource_base_record, core.Record):
        return resource_base_record
    else:
        return core.Record()


async def get_entry_by_var(
    key: str,
    val: str,
    logged_in_user,
    retrieve_json_payload: bool = False,
    retrieve_attachments: bool = False,
):
    spaces = await get_spaces()
    entry_doc = None
    entry_space = None
    entry_branch = None
    async with RedisServices() as redis_services:
        for space_name, space in spaces.items():
            space = json.loads(space)
            for branch in space["branches"]:
                search_res = await redis_services.search(
                    space_name=space_name,
                    branch_name=branch,
                    search=f"@{key}:{val}*",
                    limit=1,
                    offset=0,
                    filters={},
                )
                if search_res["total"] > 0:
                    entry_doc = json.loads(search_res["data"][0])
                    entry_branch = branch
                    break
            if entry_doc:
                entry_space = space_name
                break

    if not entry_doc or not entry_space or not entry_branch:
        raise api.Exception(
            status.HTTP_400_BAD_REQUEST,
            error=api.Error(
                type="media", code=InternalErrorCode.OBJECT_NOT_FOUND, message="Request object is not available"
            ),
        )

    if not await access_control.check_access(
        user_shortname=logged_in_user,
        space_name=entry_space,
        subpath=entry_doc["subpath"],
        resource_type=entry_doc["resource_type"],
        action_type=core.ActionType.view,
        resource_is_active=entry_doc["is_active"],
        resource_owner_shortname=entry_doc.get("owner_shortname"),
        resource_owner_group=entry_doc.get("owner_group_shortname"),
    ):
        raise api.Exception(
            status.HTTP_401_UNAUTHORIZED,
            api.Error(
                type="request",
                code=InternalErrorCode.NOT_ALLOWED,
                message="You don't have permission to this action [12]",
            ),
        )

    await plugin_manager.before_action(
        core.Event(
            space_name=entry_space,
            branch_name=entry_branch,
            subpath=entry_doc["subpath"],
            shortname=entry_doc["shortname"],
            action_type=core.ActionType.view,
            resource_type=entry_doc["resource_type"],
            user_shortname=logged_in_user,
        )
    )

    resource_base_record = await get_record_from_redis_doc(
        space_name=entry_space,
        branch_name=entry_branch,
        doc=entry_doc,
        retrieve_json_payload=retrieve_json_payload,
        retrieve_attachments=retrieve_attachments,
        validate_schema=True,
    )

    await plugin_manager.after_action(
        core.Event(
            space_name=entry_space,
            branch_name=entry_branch,
            subpath=entry_doc["subpath"],
            shortname=entry_doc["shortname"],
            action_type=core.ActionType.view,
            resource_type=entry_doc["resource_type"],
            user_shortname=logged_in_user,
        )
    )

    return resource_base_record


async def url_shortner(url: str) -> str:
    token_uuid = str(uuid4())[:8]
    async with RedisServices() as redis_services:
        await redis_services.set(
            f"short/{token_uuid}",
            url,
            ex=60 * 60 * 48,
            nx=False,
        )

    return f"{settings.public_app_url}/managed/s/{token_uuid}"


async def store_user_invitation_token(user: core.User, channel: str) -> str | None:
    """Generate and Store an invitation token 

    Returns:
        invitation link or None if the user is not eligible
    """
    invitation_value = None
    if channel == "SMS" and user.msisdn:
        invitation_value = f"{channel}:{user.msisdn}"
    elif channel == "EMAIL" and user.email:
        invitation_value = f"{channel}:{user.email}"

    if not invitation_value:
        return None

    invitation_token = generate_jwt(
        {"shortname": user.shortname, "channel": channel},
        settings.jwt_access_expires,
    )
    async with RedisServices() as redis_services:
        await redis_services.set(
            f"users:login:invitation:{invitation_token}",
            invitation_value
        )

    return core.User.invitation_url_template()\
        .replace("{url}", settings.invitation_link)\
        .replace("{token}", invitation_token)\
        .replace("{lang}", Language.code(user.language))\
        .replace("{user_type}", user.type)<|MERGE_RESOLUTION|>--- conflicted
+++ resolved
@@ -104,19 +104,6 @@
             search_res, total = await redis_query_search(query, redis_query_policies)
             res_data: list = []
             for redis_document in search_res:
-<<<<<<< HEAD
-                res_data.append(json.loads(redis_document.json))
-            if len(query.filter_schema_names) > 1 and query.sort_by:
-                res_data = sorted(
-                    res_data,
-                    key=lambda d: 
-                        d[query.sort_by] if query.sort_by in d
-                        else d.get("payload", {})[query.sort_by] if query.sort_by in d.get("payload", {})
-                        else "",
-                    reverse=(query.sort_type == api.SortType.descending),
-                )
-                res_data = res_data[query.offset : (query.limit + query.offset)]
-=======
                 res_data.append(json.loads(redis_document))
             if len(query.filter_schema_names) > 1:
                 if query.sort_by:
@@ -130,7 +117,6 @@
                         reverse=(query.sort_type == api.SortType.descending),
                     )
                 res_data = res_data[query.offset: (query.limit + query.offset)]
->>>>>>> f3f66fca
 
             async with RedisServices() as redis_services:
                 for redis_doc_dict in res_data:
