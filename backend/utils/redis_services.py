--- conflicted
+++ resolved
@@ -447,134 +447,8 @@
             for branch_name in space_obj.branches:
                 # CREATE REDIS INDEX FOR THE META FILES INSIDE THE SPACE
                 self.redis_indices[f"{space_name}:{branch_name}"] = {}
-<<<<<<< HEAD
-                self.redis_indices[f"{space_name}:{branch_name}"][
-                    "meta"
-                ] = self.client.ft(f"{space_name}:{branch_name}:meta")
-
-                meta_schema = (
-                    TextField("$.uuid", no_stem=True, as_name="uuid"),
-                    TextField("$.branch_name", no_stem=True, as_name="branch_name"),
-                    TextField(
-                        "$.shortname", sortable=True, no_stem=True, as_name="shortname"
-                    ),
-                    TextField(
-                        "$.slug", sortable=True, no_stem=True, as_name="slug"
-                    ),
-                    TextField(
-                        "$.subpath", sortable=True, no_stem=True, as_name="subpath"
-                    ),
-                    TagField("$.subpath", as_name="exact_subpath"),
-                    TextField(
-                        "$.resource_type",
-                        sortable=True,
-                        no_stem=True,
-                        as_name="resource_type",
-                    ),
-                    TextField(
-                        "$.displayname.en", sortable=True, as_name="displayname_en"
-                    ),
-                    TextField(
-                        "$.displayname.ar", sortable=True, as_name="displayname_ar"
-                    ),
-                    TextField(
-                        "$.displayname.kd", sortable=True, as_name="displayname_kd"
-                    ),
-                    TextField(
-                        "$.description.en", sortable=True, as_name="description_en"
-                    ),
-                    TextField(
-                        "$.description.ar", sortable=True, as_name="description_ar"
-                    ),
-                    TextField(
-                        "$.description.kd", sortable=True, as_name="description_kd"
-                    ),
-                    TagField("$.is_active", as_name="is_active"),
-                    TextField(
-                        "$.payload.content_type",
-                        no_stem=True,
-                        as_name="payload_content_type",
-                    ),
-                    TextField(
-                        "$.payload.schema_shortname",
-                        no_stem=True,
-                        as_name="schema_shortname",
-                    ),
-                    NumericField("$.created_at", sortable=True, as_name="created_at"),
-                    NumericField("$.updated_at", sortable=True, as_name="updated_at"),
-                    TextField("$.latest_version_hash", as_name="latest_version_hash"),
-                    TagField("$.tags.*", as_name="tags"),
-                    TextField(
-                        "$.owner_shortname",
-                        sortable=True,
-                        no_stem=True,
-                        as_name="owner_shortname",
-                    ),
-                    TagField("$.query_policies.*", as_name="query_policies"),
-                    # User fields
-                    TextField("$.msisdn", sortable=True, as_name="msisdn"),
-                    TextField("$.email", sortable=True, as_name="email"),
-                    # Ticket fields
-                    TextField("$.state", sortable=True, no_stem=True, as_name="state"),
-                    TagField("$.is_open", as_name="is_open"),
-                    TextField(
-                        "$.workflow_shortname",
-                        sortable=True,
-                        no_stem=True,
-                        as_name="workflow_shortname",
-                    ),
-                    TextField(
-                        "$.collaborators.delivered_by",
-                        sortable=True,
-                        no_stem=True,
-                        as_name="collaborators_delivered_by",
-                    ),
-                    TextField(
-                        "$.collaborators.processed_by",
-                        sortable=True,
-                        no_stem=True,
-                        as_name="collaborators_processed_by",
-                    ),
-                    TextField(
-                        "$.resolution_reason",
-                        sortable=True,
-                        no_stem=True,
-                        as_name="resolution_reason",
-                    ),
-                    # Notification fields
-                    TextField("$.type", sortable=True, no_stem=True, as_name="type"),
-                    TagField("$.is_read", as_name="is_read"),
-                    TextField(
-                        "$.priority", sortable=True, no_stem=True, as_name="priority"
-                    ),
-                    TextField(
-                        "$.reporter.type", sortable=True, as_name="reporter_type"
-                    ),
-                    TextField(
-                        "$.reporter.name", sortable=True, as_name="reporter_name"
-                    ),
-                    TextField(
-                        "$.reporter.channel", sortable=True, as_name="reporter_channel"
-                    ),
-                    TextField(
-                        "$.reporter.distributor",
-                        sortable=True,
-                        as_name="reporter_distributor",
-                    ),
-                    TextField(
-                        "$.reporter.governorate",
-                        sortable=True,
-                        as_name="reporter_governorate",
-                    ),
-                    TextField(
-                        "$.payload_string",
-                        sortable=False,
-                        as_name="payload_string",
-                    ),
-=======
                 self.redis_indices[f"{space_name}:{branch_name}"]["meta"] = self.ft(
                     f"{space_name}:{branch_name}:meta"
->>>>>>> 03be578a
                 )
 
                 await self.create_index(
