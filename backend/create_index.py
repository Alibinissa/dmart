--- conflicted
+++ resolved
@@ -214,12 +214,9 @@
                         ResourceType.ticket,
                         ResourceType.schema,
                         ResourceType.notification,
-<<<<<<< HEAD
                         ResourceType.media,
                         ResourceType.lock,
-=======
                         ResourceType.folder
->>>>>>> 71b5705d
                     ],
                 )
             )
