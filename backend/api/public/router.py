--- conflicted
+++ resolved
@@ -1,12 +1,7 @@
 from re import sub as res_sub
 from uuid import uuid4
-<<<<<<< HEAD
 from fastapi import APIRouter, Query, Request, Path, status, Depends
-from models.enums import ContentType, ResourceType, TaskType
-=======
-from fastapi import APIRouter, Request, Path, status, Depends
 from models.enums import AttachmentType, ContentType, ResourceType, TaskType
->>>>>>> 2095256c
 import utils.db as db
 import models.api as api
 from utils.helpers import branch_path, camel_case
