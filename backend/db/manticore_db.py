
from copy import copy
import json
import re
from typing import Any
from db.base_db import BaseDB
import manticoresearch
from fastapi.logger import logger
from models.core import EntityDTO, Meta, Space
from models.enums import LockAction, ResourceType, SortType
from utils.helpers import delete_none, resolve_schema_references
from utils.settings import settings


class ManticoreDB(BaseDB):
    config = manticoresearch.Configuration(
        host = f"{settings.operational_db_host}:{settings.operational_db_port}",
        username=settings.operational_db_user,
        password=settings.operational_db_password
    )
    client = manticoresearch.ApiClient(config)
    indexApi = manticoresearch.IndexApi(client)
    searchApi = manticoresearch.SearchApi(client)
    utilsApi = manticoresearch.UtilsApi(client)

    META_SCHEMA = {
        "document_id": "string",
        "uuid": "string",
        "shortname": "string",
        "slug": "string",
        "subpath": "string",
        "exact_subpath": "string",
        "resource_type": "string",
        "displayname": "json",
        # "displayname_ar": "string",
        # "displayname_kd": "string",
        "description": "json",
        # "description_ar": "string",
        # "description_kd": "string",

        "is_active": "bool",

        "payload_content_type": "string",
        "schema_shortname": "string",
<<<<<<< HEAD

        "payload_content_type": "string",
        "payload_content_type": "string",

=======
                
>>>>>>> b6b44fd1
        "created_at": "timestamp",
        "updated_at": "timestamp",

        "view_acl": "text",
<<<<<<< HEAD
        "tags": "text",
        "query_policies": "text",

=======
        "tags": "json",
        "query_policies": "json",
        
>>>>>>> b6b44fd1
        "owner_shortname": "string",
        
        # User fields
        "msisdn": "string",
        "email": "string",
        
        # Ticket fields
        "state": "string",
        "is_open": "bool",
        "workflow_shortname": "string",
        "collaborators": "json",
        # "collaborators_delivered_by": "string",
        # "collaborators_processed_by": "string",
        "resolution_reason": "string",

        # Notification fields
        "type": "string",
        "is_read": "string",
        "priority": "string",
<<<<<<< HEAD
        "reporter_type": "string",
        "reporter_name": "string",
        "reporter_channel": "string",
        "reporter_distributor": "string",
        "reporter_governorate": "string",
        "reporter_msisdn": "string",

=======
        "reporter": "json",
        # "reporter_type": "string",
        # "reporter_name": "string",
        # "reporter_channel": "string",
        # "reporter_distributor": "string",
        # "reporter_governorate": "string",
        # "reporter_msisdn": "string",
        
>>>>>>> b6b44fd1
        "payload_string": "string",
        
        "document_data": "json"
    }

    SCHEMA_DATA_TYPES_MAPPER = {
        "string": "string",
        "boolean": "bool",
        "integer": "int",
        "number": "int",
        "array": "text",
        "text": "text",
    }

    def mc_command(self, command: str) -> dict[str, Any] | None:
        try:
            result = self.utilsApi.sql(command)
            if(
                not isinstance(result, list) or
                len(result) == 0 or
                not isinstance(result[0], dict)
            ):
                return None

            if result[0]['error'] != '':
                raise Exception(result[0]['error'])

            return result[0]
        except Exception as e:
            logger.error(f"Error at ManticoreDB.mc_command: {e}")
            return None


    async def create_key_value_pairs_index(self):
        if self.is_index_exist("key_value_pairs"):
            return
        
        await self.create_index(
            "key_value_pairs",
            {
                "key": "string",
                "value": "string"
            }
        )

    def is_index_exist(self, name: str)-> bool:
        res = self.mc_command(f"show tables like '{name}'")
        if res is not None and res['total'] > 0:
            return True

        return False


    async def create_index(self, name: str, fields: dict[str, str], **kwargs) -> bool:
        name = name.replace(":", "__")
<<<<<<< HEAD
        await self.drop_index(name, False)

=======
        if self.is_index_exist(name):
            await self.drop_index(name, False)
        
>>>>>>> b6b44fd1
        try:
            sql_str = f"CREATE TABLE {name}("
            for name, value in fields.items():
                sql_str += f"{name} {value},"

            sql_str = sql_str.strip(",")
            sql_str += ")"
            return bool(self.mc_command(sql_str))
        except Exception as e:
            logger.error(f"Error at ManticoreDB.create_index: {e.args}")
            return False

    def get_index_fields_from_json_schema_property(
        self,
        key_chain: str,
        property: Any,
        db_schema_definition: dict[str, str]
    ) -> dict[str, str]:
        """
        takes a property of the json schema definition, and returns the db schema index
        """
<<<<<<< HEAD

        if not isinstance(property, dict) or key_chain.endswith("."):
=======
        # pp(key_chain, property, db_schema_definition)
        if not isinstance(property, dict) or key_chain.endswith("_"):
>>>>>>> b6b44fd1
            return db_schema_definition

        if "type" in property and property["type"] != "object":
            if property["type"] in ["null", "boolean"] or not isinstance(
                property["type"], str
            ):
                return db_schema_definition

            # property_name = key_chain.replace(".", "_")
            # sortable = True

            if (
                property["type"] == "array"
                and property.get("items", {}).get("type", None) == "object"
                and "items" in property
                and "properties" in property["items"]
            ):
                for property_key, property_value in property["items"][
                    "properties"
                ].items():
                    if property_value["type"] != "string":
                        continue
                    db_schema_definition[f"{key_chain}_{property_key}"] = "text"
                return db_schema_definition

            # if property["type"] == "array":
            #     key_chain += ".*"

            db_schema_definition[key_chain] = self.SCHEMA_DATA_TYPES_MAPPER[property['type']]
            return db_schema_definition

        if "oneOf" in property:
            for item in property["oneOf"]:
                db_schema_definition = self.get_index_fields_from_json_schema_property(
                    key_chain, item, db_schema_definition
                )
            return db_schema_definition

        if "properties" not in property:
            return db_schema_definition

        for property_key, property_value in property["properties"].items():
            db_schema_definition = self.get_index_fields_from_json_schema_property(
                f"{key_chain}_{property_key}", property_value, db_schema_definition
            )

        return db_schema_definition

    async def create_application_indexes(
        self,
        for_space: str | None = None,
        for_schemas: list | None = None,
        for_custom_indices: bool = True,
        del_docs: bool = True
    ) -> None:

        spaces = await self.find_by_id("spaces")
        branch_name = 'master'
        
        await self.create_custom_indices()
        for space_name in spaces:
            space_obj = Space.model_validate_json(spaces[space_name])
            if (
                for_space and for_space != space_name
            ) or not space_obj.indexing_enabled:
                continue

            await self.create_index(
                f"{space_name}:{branch_name}:meta", self.META_SCHEMA
            )

            # CREATE DB INDEX FOR EACH SCHEMA DEFINITION INSIDE THE SPACE
            schemas_file_pattern = re.compile(r"(\w*).json")
            schemas_glob = "*.json"
            path = (
                settings.spaces_folder
                / space_name
                / "schema"
            )

            for schema_path in path.glob(schemas_glob):
                # GET SCHEMA SHORTNAME
                match = schemas_file_pattern.search(str(schema_path))
                if not match or not schema_path.is_file():
                    continue
                schema_shortname = match.group(1)

                if for_schemas and schema_shortname not in for_schemas:
                    continue

                if schema_shortname in ["meta_schema", "meta"]:
                    continue

                # GET SCHEMA PROPERTIES AND
                # GENERATE DB INDEX DEFINITION BY MAPPIN SCHEMA PROPERTIES TO DB INDEX FIELDS
                schema_content = json.loads(schema_path.read_text())
                schema_content = resolve_schema_references(schema_content)
                db_schema_definition: dict[str, str] = copy(self.META_SCHEMA)
                if "properties" in schema_content:
                    for key, property in schema_content["properties"].items():
                        generated_schema_fields = self.get_index_fields_from_json_schema_property(
                            key, property, {}
                        )
                        db_schema_definition.update(generated_schema_fields)

                elif "oneOf" in schema_content:
                    for item in schema_content["oneOf"]:
                        for key, property in item["properties"].items():
                            generated_schema_fields = self.get_index_fields_from_json_schema_property(
                                key, property, {}
                            )
                            db_schema_definition.update(generated_schema_fields)

                if db_schema_definition:
                    db_schema_definition["meta_doc_id"] = "string"

                    await self.create_index(
                        f"{space_name}:{branch_name}:{schema_shortname}",
                        db_schema_definition
                    )

        if for_custom_indices:
            await self.create_custom_indices(for_space)

    def generate_db_index_from_class(
        self, class_ref: type[Meta], exclude_from_index: list
    ) -> dict[str, str]:
        class_types_to_db_column_type_map = {
            "str": "string",
            "bool": "bool",
            "UUID": "string",
            "list": "json",
            "datetime": "timestamp",
            "set": "json",
            "dict": "json",
        }

        db_schema: dict[str, str] = {}
        for field_name, model_field in class_ref.model_fields.items():
            if field_name in exclude_from_index:
                continue

            mapper_key = None
            for allowed_type in list(class_types_to_db_column_type_map.keys()):
                if str(model_field.annotation).startswith(allowed_type):
                    mapper_key = allowed_type
                    break
            if not mapper_key:
                continue
            db_schema[field_name] = class_types_to_db_column_type_map[mapper_key]

        return db_schema

    async def create_custom_indices(self, for_space: str | None = None) -> None:
        # redis_schemas: dict[str, list] = {}
        # branch_name = 'master'
        for i, index in enumerate(self.SYS_INDEXES):
            if (
                for_space
                and index["space"] != for_space
                or not isinstance(index["exclude_from_index"], list)
            ):
                continue

            # exclude_from_index: list = index["exclude_from_index"]

            # redis_schemas.setdefault(f"{index['space']}:{index['branch']}", [])
            # self.redis_indices.setdefault(
            #     f"{index['space']}:{index['branch']}:meta", {}
            # )

            generated_schema_fields = self.generate_db_index_from_class(
                index["class"], index["exclude_from_index"]
            )
<<<<<<< HEAD

            generated_schema_fields.update(self.META_SCHEMA)

            await self.create_index(f"{index['space']}:meta", generated_schema_fields)
=======
            
            self.META_SCHEMA.update(generated_schema_fields)
            
            # await self.create_index(f"{index['space']}:{branch_name}:meta", generated_schema_fields)
>>>>>>> b6b44fd1

            # redis_schemas[f"{index['space']}:{index['branch']}"] = (
            #     self.append_unique_index_fields(
            #         generated_schema_fields,
            #         redis_schemas[f"{index['space']}:{index['branch']}"],
            #     )
            # )

        # for space_branch, redis_schema in redis_schemas.items():
        #     redis_schema = self.append_unique_index_fields(
        #         tuple(redis_schema),
        #         list(self.META_SCHEMA),
        #     )
        #     await self.create_index(
        #         f"{space_branch}",
        #         "meta",
        #         tuple(redis_schema),
        #     )

    async def flush_all(self) -> None:
        tables: dict[str, Any] | None = self.mc_command('SHOW TABLES')
        if tables is None:
            return

        for table in tables.get('data', []):
<<<<<<< HEAD
            self.mc_command(f'DROP TABLE {table['Index']}')

=======
            await self.drop_index(table['Index'], True)
                    
>>>>>>> b6b44fd1
    async def list_indexes(self) -> set[str]:
        tables = self.mc_command('SHOW TABLES')
        if tables is None:
            return set()

        return set([item['Index'] for item in tables['data']])


    async def drop_index(self, name: str, delete_docs: bool) -> bool:
        return bool(self.mc_command(f"DROP TABLE {name}"))


    async def search(
            self,
            space_name: str,
            search: str,
            filters: dict[str, str | list | None],
            limit: int,
            offset: int,
            exact_subpath: bool = False,
            sort_type: SortType = SortType.ascending,
            sort_by: str | None = None,
            highlight_fields: list[str] | None = None,
            schema_name: str = "meta",
            return_fields: list = []
    ) -> tuple[int, list[dict[str, Any]]]:

        sql_str = "SELECT "
        if len(highlight_fields) == 0:
            sql_str += "*" if len(return_fields) == 0 else ",".join(return_fields)
        else:
            sql_str += "HIGHLIGHT({}, %s)" % ",".join(highlight_fields)

        sql_str += f" FROM {space_name} WHERE MATCH('{search}')"

        where_filters = []
        if len(filters.keys()) != 0:
            sql_str += " AND "
            for key, value in filters.items():
                if isinstance(value, list):
                    where_filters.append(f"{key} IN ({', '.join(map(str, value))})")
                elif isinstance(value, str):
                    where_filters.append(f"{key}='{value}'")
                else:
                    where_filters.append(f"{key}={value}")

            sql_str += " AND ".join(where_filters)

        if sort_by:
            sql_str += f" ORDER BY {sort_by} {sort_type}"

        sql_str += f"LIMIT {limit} OFFSET {offset}"

        result = self.mc_command(sql_str)

        return result[0]["total"], result[0]["data"]

    async def aggregate(self,
        space_name: str,
        filters: dict[str, str | list | None],
        group_by: list[str],
        reducers: list[Any],
        search: str | None = None,
        max: int = 10,
        exact_subpath: bool = False,
        sort_type: SortType = SortType.ascending,
        sort_by: str | None = None,
        schema_name: str = "meta",
        load: list = []
    ) -> list[Any]:

        sql_str = "SELECT "
        sql_str += "*" if len(reducers) == 0 else ",".join(reducers)
        sql_str += f" FROM {space_name}"

        if search:
            sql_str += f" WHERE MATCH('{search}')"

        where_clauses = []
        for key, value in filters.items():
            sql_str += " AND " if "WHERE" in sql_str else "WHERE"
            if isinstance(value, list):
                where_clauses.append(f"{key} IN ({', '.join(map(str, value))})")
            if isinstance(value, str):
                where_clauses.append(f"{key}='{value}'")
            elif value is not None:
                where_clauses.append(f"{key} = '{value}'")

        sql_str += " AND ".join(where_clauses)

        sql_str += " GROUP BY "
        group_by = ", ".join(group_by)
        sql_str += group_by

        if sort_by:
            sql_str += f" ORDER BY {sort_by} {sort_type}"

        sql_str += f" LIMIT {max}"

        result = self.mc_command(sql_str)

        return result[0]["data"]

    async def get_count(self,
        space_name: str,
        schema_shortname: str,
        branch_name: str = settings.default_branch
    ) -> int:
        return 0

    async def free_search(self,
        index_name: str,
        search_str: str,
        limit: int = 20,
        offset: int = 0
    ) -> list[dict[str, Any]]:
        sql_str = f"SELECT * FROM {index_name}"
        if search_str:
            sql_str += f" WHERE MATCH('{search_str}')"
        sql_str += f" LIMIT {limit} OFFSET {offset}"

        result = self.mc_command(sql_str)
        return result[0]["data"]

    async def dto_doc_id(self, dto: EntityDTO) -> str:
        return ""

    async def find_key(self, key: str) -> str | None:
<<<<<<< HEAD
        pass

    async def set_key(self, key: str, value: str, ex=None, nx: bool = False) -> bool:
        await self.create_key_value_pairs_index()
        return True

=======
        res = self.mc_command(f"select * from key_value_pairs where key = '{key}' limit 1")
        if res is None or res['total'] == 0:
            return None
        
        return res['data'][0]['value']
    
    async def set_key(self, key: str, value: str, ex=None, nx: bool = False) -> bool:
        await self.create_key_value_pairs_index()
        
        statement = {
            "index": "key_value_pairs",
            "doc": {
                "key": key, "value": value
            }
        }
        find_res = self.mc_command(f"select * from key_value_pairs where key = '{key}' limit 1")
        if find_res is None or find_res['total'] == 0:
            res = self.indexApi.insert(statement)
        else:
            statement["id"] = find_res['data'][0]['id']
            res = self.indexApi.replace(statement)
            
        
        return bool(res)
    
>>>>>>> b6b44fd1
    async def find(self, dto: EntityDTO) -> None | dict[str, Any]:
        pass

    def get_index_name_from_doc_id(self, doc_id: str) -> str:
        if ":" not in doc_id:
            return "key_value_pairs"

        doc_id_parts = doc_id.split(":")
<<<<<<< HEAD

        if len(doc_id_parts) != 3:
            raise Exception(f"Invalid document id, {doc_id}")

        return f"{doc_id_parts[0]}__{doc_id_parts[1]}"

    async def find_by_id(self, id: str) -> dict[str, Any]:
        try:
            index_name: str = self.get_index_name_from_doc_id(id)
            result = self.mc_command(f"SELECT * FROM {index_name}")
            return result[0]["data"][0]
        except Exception as e:
            logger.error(f"Error at ManticoreDB.find_by_id: {e.args}")
            return {}

    async def list_by_ids(self, ids: list[str]) -> list[dict[str, Any]]:
        try:
            data = []
            for id in ids:
                index_name: str = self.get_index_name_from_doc_id(id)
                result = self.mc_command(f"SELECT * FROM {index_name}")
                data.append(result[0]["data"])
            return data
=======
        
        if len(doc_id_parts) < 3:
            raise Exception(f"Invalid document id, {doc_id}")
        
        return f"{doc_id_parts[0]}__{doc_id_parts[1]}__{doc_id_parts[2]}"
    
    
    async def find_by_id(self, id: str) -> dict[str, Any]:
        try:
            index_name: str = self.get_index_name_from_doc_id(id)
            identifier = "document_id" 
            if index_name == "key_value_pairs":
                identifier = "key"
            find_res = self.mc_command(f"select * from {index_name} where {identifier} = '{id}' limit 1")

            if not find_res or find_res['total'] == 0 or len(find_res["data"]) == 0:
                return {}
            
            if isinstance(find_res["data"][0]["value"], dict):
                return find_res["data"][0]["value"]
            elif isinstance(find_res["data"][0]["value"], str):
                return json.loads(find_res["data"][0]["value"])
            else:
                raise Exception(f"Invalid data type {type(find_res['data'][0])}")
>>>>>>> b6b44fd1
        except Exception as e:
            logger.error(f"Error at ManticoreDB.find_by_id: {e.args}")
            return {}

    async def list_by_ids(self, ids: list[str]) -> list[dict[str, Any]]:
        return []

    async def delete_keys(self, keys: list[str]) -> bool:
        return True


    async def find_payload_data_by_id(
        self, id: str, resource_type: ResourceType
    ) -> dict[str, Any]:
        return {}


    async def save_at_id(self, id: str, doc: dict[str, Any] = {}) -> bool:
        if ":" not in id:
            await self.set_key(id, json.dumps(doc))
<<<<<<< HEAD

        return True

=======
            
        try:
            doc['document_id'] = id
            index = self.get_index_name_from_doc_id(id)
            self.indexApi.insert({
                "index": index,
                "doc": doc
            })
            return True
        except Exception as e:
            logger.error(f"Error at ManticoreDB.save_at_id: {e}")
            return False
>>>>>>> b6b44fd1

    async def prepare_meta_doc(
        self, space_name: str, branch_name: str | None, subpath: str, meta: Meta
    ) -> tuple[str, dict[str, Any]]:
        resource_type = meta.__class__.__name__.lower()
        meta_doc_id = self.generate_doc_id(
            space_name, branch_name, "meta", meta.shortname, subpath
        )
        payload_doc_id = None
        if meta.payload and meta.payload.schema_shortname:
            payload_doc_id = self.generate_doc_id(
                space_name,
                branch_name,
                meta.payload.schema_shortname,
                meta.shortname,
                subpath,
            )
        meta_json: dict[str, Any] = json.loads(meta.model_dump_json(exclude_none=True))
        meta_json["query_policies"] = self.generate_query_policies(
            space_name,
            subpath,
            resource_type,
            meta.is_active,
            meta.owner_shortname,
            meta.owner_group_shortname,
            meta.shortname,
        )
        meta_json["view_acl"] = self.generate_view_acl(meta_json.get("acl"))
        meta_json["subpath"] = subpath
        meta_json["branch_name"] = branch_name
        meta_json["resource_type"] = resource_type
        meta_json["created_at"] = meta.created_at.timestamp()
        meta_json["updated_at"] = meta.updated_at.timestamp()
        meta_json["payload_doc_id"] = payload_doc_id
        
        meta_json = self.filter_unindexed_attributes(meta_json, meta_doc_id)
        
        # Encode list to json string
        meta_json = {key: json.dumps(value) if isinstance(value, list) else value for key, value in meta_json.items()}

        return meta_doc_id, meta_json

    def filter_unindexed_attributes(self, doc: dict[str, Any], id: str) -> dict[str, Any]:
        # pp(before_filter__doc=doc, id=id)
        filtered_doc = {
            'document_data': doc,
        }
        
        index_name = self.get_index_name_from_doc_id(id)
        res = self.mc_command(f"describe {index_name}")
        if not res:
            return filtered_doc
        
        index_schema = res['data']
        index_fields = {field['Field'] for field in index_schema}
        # pp(index_schema=index_schema)
        filtered_doc = {field: doc[field] for field in doc if field in index_fields}
        # pp(after_filter__doc=doc, id=id)
        return delete_none(filtered_doc)
    
    
    async def prepare_payload_doc(
        self,
        dto: EntityDTO,
        meta: Meta,
        payload: dict[str, Any],
    ) -> tuple[str, dict[str, Any]]:
<<<<<<< HEAD
        return ("", {})

=======
        if meta.payload is None:
            raise Exception(
                f"Missing payload for {dto.space_name}/{dto.branch_name}/{dto.subpath} of type {dto.resource_type}"
            )
        if meta.payload.body is None:
            raise Exception(
                f"Missing body for {dto.space_name}/{dto.branch_name}/{dto.subpath} of type {dto.resource_type}"
            )
        if not isinstance(meta.payload.body, str):
            raise Exception("body should be type of string")
        payload_shortname = meta.payload.body.split(".")[0]
        meta_doc_id = self.generate_doc_id(
            dto.space_name, dto.branch_name, "meta", payload_shortname, dto.subpath
        )
        docid: str = self.generate_doc_id(
            dto.space_name,
            dto.branch_name,
            meta.payload.schema_shortname or "",
            payload_shortname,
            dto.subpath,
        )

        payload["query_policies"] = self.generate_query_policies(
            dto.space_name,
            dto.subpath,
            dto.resource_type or ResourceType.content,
            meta.is_active,
            meta.owner_shortname,
            meta.owner_group_shortname,
            meta.shortname,
        )
        if not payload["query_policies"]:
            print(
                f"Warning: this entry `{dto.space_name}/{dto.subpath}/{meta.shortname}` can't be accessed"
            )
        payload["subpath"] = dto.subpath
        payload["branch_name"] = dto.branch_name
        payload["resource_type"] = dto.resource_type
        payload["shortname"] = payload_shortname
        payload["meta_doc_id"] = meta_doc_id

        payload = self.filter_unindexed_attributes(payload, docid)
        
        # Encode list to json string
        payload = {key: json.dumps(value) if isinstance(value, list) else value for key, value in payload.items()}
        
        return docid, payload
    
>>>>>>> b6b44fd1


    async def delete(self, dto: EntityDTO) -> bool:
        return True


    async def delete_doc_by_id(self, id: str) -> bool:
        return True

    async def move(
        self,
        space_name: str,
        src_subpath: str,
        src_shortname: str,
        dest_subpath: str | None,
        dest_shortname: str | None,
        meta: Meta,
        branch_name: str | None = settings.default_branch,
    ) -> bool:
        return True



    async def save_lock_doc(
        self, dto: EntityDTO, owner_shortname: str, ttl: int = settings.lock_period
    ) -> LockAction | None:
        pass


    async def get_lock_doc(self, dto: EntityDTO) -> dict[str, Any]:
        return {}


    async def is_locked_by_other_user(
        self, dto: EntityDTO
    ) -> bool:
        return True


    async def delete_lock_doc(self, dto: EntityDTO) -> None:
        pass
<|MERGE_RESOLUTION|>--- conflicted
+++ resolved
@@ -22,7 +22,7 @@
     indexApi = manticoresearch.IndexApi(client)
     searchApi = manticoresearch.SearchApi(client)
     utilsApi = manticoresearch.UtilsApi(client)
-
+    
     META_SCHEMA = {
         "document_id": "string",
         "uuid": "string",
@@ -42,33 +42,20 @@
 
         "payload_content_type": "string",
         "schema_shortname": "string",
-<<<<<<< HEAD
-
-        "payload_content_type": "string",
-        "payload_content_type": "string",
-
-=======
-                
->>>>>>> b6b44fd1
+
         "created_at": "timestamp",
         "updated_at": "timestamp",
-
+        
         "view_acl": "text",
-<<<<<<< HEAD
-        "tags": "text",
-        "query_policies": "text",
-
-=======
         "tags": "json",
         "query_policies": "json",
         
->>>>>>> b6b44fd1
         "owner_shortname": "string",
-        
+
         # User fields
         "msisdn": "string",
         "email": "string",
-        
+
         # Ticket fields
         "state": "string",
         "is_open": "bool",
@@ -82,15 +69,6 @@
         "type": "string",
         "is_read": "string",
         "priority": "string",
-<<<<<<< HEAD
-        "reporter_type": "string",
-        "reporter_name": "string",
-        "reporter_channel": "string",
-        "reporter_distributor": "string",
-        "reporter_governorate": "string",
-        "reporter_msisdn": "string",
-
-=======
         "reporter": "json",
         # "reporter_type": "string",
         # "reporter_name": "string",
@@ -99,12 +77,11 @@
         # "reporter_governorate": "string",
         # "reporter_msisdn": "string",
         
->>>>>>> b6b44fd1
         "payload_string": "string",
-        
+
         "document_data": "json"
     }
-
+    
     SCHEMA_DATA_TYPES_MAPPER = {
         "string": "string",
         "boolean": "bool",
@@ -113,30 +90,30 @@
         "array": "text",
         "text": "text",
     }
-
+    
     def mc_command(self, command: str) -> dict[str, Any] | None:
         try:
             result = self.utilsApi.sql(command)
             if(
-                not isinstance(result, list) or
-                len(result) == 0 or
+                not isinstance(result, list) or 
+                len(result) == 0 or 
                 not isinstance(result[0], dict)
             ):
                 return None
-
+            
             if result[0]['error'] != '':
                 raise Exception(result[0]['error'])
-
+            
             return result[0]
         except Exception as e:
             logger.error(f"Error at ManticoreDB.mc_command: {e}")
             return None
-
-
+            
+    
     async def create_key_value_pairs_index(self):
         if self.is_index_exist("key_value_pairs"):
             return
-        
+
         await self.create_index(
             "key_value_pairs",
             {
@@ -144,53 +121,43 @@
                 "value": "string"
             }
         )
-
+        
     def is_index_exist(self, name: str)-> bool:
         res = self.mc_command(f"show tables like '{name}'")
         if res is not None and res['total'] > 0:
             return True
-
+        
         return False
 
 
     async def create_index(self, name: str, fields: dict[str, str], **kwargs) -> bool:
         name = name.replace(":", "__")
-<<<<<<< HEAD
-        await self.drop_index(name, False)
-
-=======
         if self.is_index_exist(name):
             await self.drop_index(name, False)
         
->>>>>>> b6b44fd1
         try:
             sql_str = f"CREATE TABLE {name}("
             for name, value in fields.items():
                 sql_str += f"{name} {value},"
-
+            
             sql_str = sql_str.strip(",")
             sql_str += ")"
             return bool(self.mc_command(sql_str))
         except Exception as e:
             logger.error(f"Error at ManticoreDB.create_index: {e.args}")
             return False
-
+            
     def get_index_fields_from_json_schema_property(
-        self,
-        key_chain: str,
-        property: Any,
+        self, 
+        key_chain: str, 
+        property: Any, 
         db_schema_definition: dict[str, str]
     ) -> dict[str, str]:
         """
         takes a property of the json schema definition, and returns the db schema index
         """
-<<<<<<< HEAD
-
-        if not isinstance(property, dict) or key_chain.endswith("."):
-=======
         # pp(key_chain, property, db_schema_definition)
         if not isinstance(property, dict) or key_chain.endswith("_"):
->>>>>>> b6b44fd1
             return db_schema_definition
 
         if "type" in property and property["type"] != "object":
@@ -240,16 +207,16 @@
         return db_schema_definition
 
     async def create_application_indexes(
-        self,
-        for_space: str | None = None,
-        for_schemas: list | None = None,
-        for_custom_indices: bool = True,
+        self, 
+        for_space: str | None = None, 
+        for_schemas: list | None = None, 
+        for_custom_indices: bool = True, 
         del_docs: bool = True
     ) -> None:
-
+        
         spaces = await self.find_by_id("spaces")
         branch_name = 'master'
-        
+
         await self.create_custom_indices()
         for space_name in spaces:
             space_obj = Space.model_validate_json(spaces[space_name])
@@ -314,7 +281,7 @@
 
         if for_custom_indices:
             await self.create_custom_indices(for_space)
-
+    
     def generate_db_index_from_class(
         self, class_ref: type[Meta], exclude_from_index: list
     ) -> dict[str, str]:
@@ -343,7 +310,7 @@
             db_schema[field_name] = class_types_to_db_column_type_map[mapper_key]
 
         return db_schema
-
+    
     async def create_custom_indices(self, for_space: str | None = None) -> None:
         # redis_schemas: dict[str, list] = {}
         # branch_name = 'master'
@@ -365,17 +332,10 @@
             generated_schema_fields = self.generate_db_index_from_class(
                 index["class"], index["exclude_from_index"]
             )
-<<<<<<< HEAD
-
-            generated_schema_fields.update(self.META_SCHEMA)
-
-            await self.create_index(f"{index['space']}:meta", generated_schema_fields)
-=======
             
             self.META_SCHEMA.update(generated_schema_fields)
-            
+
             # await self.create_index(f"{index['space']}:{branch_name}:meta", generated_schema_fields)
->>>>>>> b6b44fd1
 
             # redis_schemas[f"{index['space']}:{index['branch']}"] = (
             #     self.append_unique_index_fields(
@@ -394,45 +354,41 @@
         #         "meta",
         #         tuple(redis_schema),
         #     )
-
+    
     async def flush_all(self) -> None:
-        tables: dict[str, Any] | None = self.mc_command('SHOW TABLES')
+        tables: dict[str, Any] | None = self.mc_command('SHOW TABLES') 
         if tables is None:
             return
-
+        
         for table in tables.get('data', []):
-<<<<<<< HEAD
-            self.mc_command(f'DROP TABLE {table['Index']}')
-
-=======
             await self.drop_index(table['Index'], True)
                     
->>>>>>> b6b44fd1
     async def list_indexes(self) -> set[str]:
-        tables = self.mc_command('SHOW TABLES')
+        tables = self.mc_command('SHOW TABLES') 
         if tables is None:
             return set()
-
+        
         return set([item['Index'] for item in tables['data']])
 
 
     async def drop_index(self, name: str, delete_docs: bool) -> bool:
         return bool(self.mc_command(f"DROP TABLE {name}"))
-
-
+        
+    
     async def search(
-            self,
-            space_name: str,
-            search: str,
-            filters: dict[str, str | list | None],
-            limit: int,
-            offset: int,
-            exact_subpath: bool = False,
-            sort_type: SortType = SortType.ascending,
-            sort_by: str | None = None,
-            highlight_fields: list[str] | None = None,
-            schema_name: str = "meta",
-            return_fields: list = []
+        self, 
+        space_name: str, 
+        search: str, 
+        filters: dict[str, str | list | None], 
+        limit: int, 
+        offset: int, 
+        exact_subpath: bool = False, 
+        sort_type: SortType = SortType.ascending, 
+        branch_name: str | None = None, 
+        sort_by: str | None = None, 
+        highlight_fields: list[str] | None = None, 
+        schema_name: str = "meta", 
+        return_fields: list = []
     ) -> tuple[int, list[dict[str, Any]]]:
 
         sql_str = "SELECT "
@@ -517,11 +473,11 @@
         branch_name: str = settings.default_branch
     ) -> int:
         return 0
-
-    async def free_search(self,
-        index_name: str,
-        search_str: str,
-        limit: int = 20,
+    
+    async def free_search(self, 
+        index_name: str, 
+        search_str: str, 
+        limit: int = 20, 
         offset: int = 0
     ) -> list[dict[str, Any]]:
         sql_str = f"SELECT * FROM {index_name}"
@@ -534,25 +490,19 @@
 
     async def dto_doc_id(self, dto: EntityDTO) -> str:
         return ""
-
+    
     async def find_key(self, key: str) -> str | None:
-<<<<<<< HEAD
         pass
 
-    async def set_key(self, key: str, value: str, ex=None, nx: bool = False) -> bool:
-        await self.create_key_value_pairs_index()
-        return True
-
-=======
         res = self.mc_command(f"select * from key_value_pairs where key = '{key}' limit 1")
         if res is None or res['total'] == 0:
             return None
-        
+
         return res['data'][0]['value']
-    
+
     async def set_key(self, key: str, value: str, ex=None, nx: bool = False) -> bool:
         await self.create_key_value_pairs_index()
-        
+
         statement = {
             "index": "key_value_pairs",
             "doc": {
@@ -565,26 +515,25 @@
         else:
             statement["id"] = find_res['data'][0]['id']
             res = self.indexApi.replace(statement)
-            
-        
+
+
         return bool(res)
     
->>>>>>> b6b44fd1
     async def find(self, dto: EntityDTO) -> None | dict[str, Any]:
         pass
-
+    
     def get_index_name_from_doc_id(self, doc_id: str) -> str:
         if ":" not in doc_id:
             return "key_value_pairs"
-
+        
         doc_id_parts = doc_id.split(":")
-<<<<<<< HEAD
-
-        if len(doc_id_parts) != 3:
+        
+        if len(doc_id_parts) < 3:
             raise Exception(f"Invalid document id, {doc_id}")
-
-        return f"{doc_id_parts[0]}__{doc_id_parts[1]}"
-
+        
+        return f"{doc_id_parts[0]}__{doc_id_parts[1]}__{doc_id_parts[2]}"
+
+    
     async def find_by_id(self, id: str) -> dict[str, Any]:
         try:
             index_name: str = self.get_index_name_from_doc_id(id)
@@ -602,42 +551,30 @@
                 result = self.mc_command(f"SELECT * FROM {index_name}")
                 data.append(result[0]["data"])
             return data
-=======
-        
-        if len(doc_id_parts) < 3:
-            raise Exception(f"Invalid document id, {doc_id}")
-        
-        return f"{doc_id_parts[0]}__{doc_id_parts[1]}__{doc_id_parts[2]}"
-    
-    
-    async def find_by_id(self, id: str) -> dict[str, Any]:
-        try:
-            index_name: str = self.get_index_name_from_doc_id(id)
-            identifier = "document_id" 
+            identifier = "document_id"
             if index_name == "key_value_pairs":
                 identifier = "key"
             find_res = self.mc_command(f"select * from {index_name} where {identifier} = '{id}' limit 1")
 
             if not find_res or find_res['total'] == 0 or len(find_res["data"]) == 0:
                 return {}
-            
+
             if isinstance(find_res["data"][0]["value"], dict):
                 return find_res["data"][0]["value"]
             elif isinstance(find_res["data"][0]["value"], str):
                 return json.loads(find_res["data"][0]["value"])
             else:
                 raise Exception(f"Invalid data type {type(find_res['data'][0])}")
->>>>>>> b6b44fd1
         except Exception as e:
             logger.error(f"Error at ManticoreDB.find_by_id: {e.args}")
             return {}
-
+    
     async def list_by_ids(self, ids: list[str]) -> list[dict[str, Any]]:
         return []
-
+    
     async def delete_keys(self, keys: list[str]) -> bool:
         return True
-
+    
 
     async def find_payload_data_by_id(
         self, id: str, resource_type: ResourceType
@@ -648,11 +585,6 @@
     async def save_at_id(self, id: str, doc: dict[str, Any] = {}) -> bool:
         if ":" not in id:
             await self.set_key(id, json.dumps(doc))
-<<<<<<< HEAD
-
-        return True
-
-=======
             
         try:
             doc['document_id'] = id
@@ -665,7 +597,6 @@
         except Exception as e:
             logger.error(f"Error at ManticoreDB.save_at_id: {e}")
             return False
->>>>>>> b6b44fd1
 
     async def prepare_meta_doc(
         self, space_name: str, branch_name: str | None, subpath: str, meta: Meta
@@ -700,9 +631,9 @@
         meta_json["created_at"] = meta.created_at.timestamp()
         meta_json["updated_at"] = meta.updated_at.timestamp()
         meta_json["payload_doc_id"] = payload_doc_id
-        
+
         meta_json = self.filter_unindexed_attributes(meta_json, meta_doc_id)
-        
+
         # Encode list to json string
         meta_json = {key: json.dumps(value) if isinstance(value, list) else value for key, value in meta_json.items()}
 
@@ -713,30 +644,26 @@
         filtered_doc = {
             'document_data': doc,
         }
-        
+
         index_name = self.get_index_name_from_doc_id(id)
         res = self.mc_command(f"describe {index_name}")
         if not res:
             return filtered_doc
-        
+
         index_schema = res['data']
         index_fields = {field['Field'] for field in index_schema}
         # pp(index_schema=index_schema)
         filtered_doc = {field: doc[field] for field in doc if field in index_fields}
         # pp(after_filter__doc=doc, id=id)
         return delete_none(filtered_doc)
-    
-    
+
+
     async def prepare_payload_doc(
         self,
         dto: EntityDTO,
         meta: Meta,
         payload: dict[str, Any],
     ) -> tuple[str, dict[str, Any]]:
-<<<<<<< HEAD
-        return ("", {})
-
-=======
         if meta.payload is None:
             raise Exception(
                 f"Missing payload for {dto.space_name}/{dto.branch_name}/{dto.subpath} of type {dto.resource_type}"
@@ -779,13 +706,12 @@
         payload["meta_doc_id"] = meta_doc_id
 
         payload = self.filter_unindexed_attributes(payload, docid)
-        
+
         # Encode list to json string
         payload = {key: json.dumps(value) if isinstance(value, list) else value for key, value in payload.items()}
-        
+
         return docid, payload
     
->>>>>>> b6b44fd1
 
 
     async def delete(self, dto: EntityDTO) -> bool:
@@ -794,7 +720,7 @@
 
     async def delete_doc_by_id(self, id: str) -> bool:
         return True
-
+    
     async def move(
         self,
         space_name: str,
@@ -806,8 +732,8 @@
         branch_name: str | None = settings.default_branch,
     ) -> bool:
         return True
-
-
+    
+    
 
     async def save_lock_doc(
         self, dto: EntityDTO, owner_shortname: str, ttl: int = settings.lock_period
@@ -823,7 +749,8 @@
         self, dto: EntityDTO
     ) -> bool:
         return True
-
+    
 
     async def delete_lock_doc(self, dto: EntityDTO) -> None:
         pass
+        