
import json
import re
from typing import Any
from db.base_db import BaseDB
import manticoresearch
from fastapi.logger import logger
from models.core import EntityDTO, Meta, Space
from models.enums import LockAction, ResourceType, SortType
from utils.helpers import resolve_schema_references
from utils.settings import settings


class ManticoreDB(BaseDB):
    config = manticoresearch.Configuration(
        host = f"{settings.operational_db_host}:{settings.operational_db_port}",
        username=settings.operational_db_user,
        password=settings.operational_db_password
    )
    client = manticoresearch.ApiClient(config)
    indexApi = manticoresearch.IndexApi(client)
    searchApi = manticoresearch.SearchApi(client)
    utilsApi = manticoresearch.UtilsApi(client)
    
    META_SCHEMA = {
        "document_id": "string",
        "uuid": "string",
        "shortname": "string",
        "slug": "string",
        "subpath": "string",
        "exact_subpath": "string",
        "resource_type": "string",
        "displayname_en": "string",
        "displayname_ar": "string",
        "displayname_kd": "string",
        "description_en": "string",
        "description_ar": "string",
        "description_kd": "string",

        "is_active": "bool",

        "payload_content_type": "string",
        "schema_shortname": "string",
        
        "payload_content_type": "string",
        "payload_content_type": "string",
        
        "created_at": "timestamp",
        "updated_at": "timestamp",
        
        "view_acl": "text",
        "tags": "text",
        "query_policies": "text",
        
        "owner_shortname": "string",
        "payload_content_type": "string",


        # User fields
        "msisdn": "string",
        "email": "string",
        # Ticket fields
        "state": "string",
        "is_open": "bool",
        "workflow_shortname": "string",
        "collaborators_delivered_by": "string",
        "collaborators_processed_by": "string",
        "resolution_reason": "string",

        # Notification fields
        "type": "string",
        "is_read": "string",
        "priority": "string",
        "reporter_type": "string",
        "reporter_name": "string",
        "reporter_channel": "string",
        "reporter_distributor": "string",
        "reporter_governorate": "string",
        "reporter_msisdn": "string",
        
        "payload_string": "string",
    }

    SCHEMA_DATA_TYPES_MAPPER = {
        "string": "string",
        "boolean": "bool",
        "integer": "int",
        "number": "int",
        "array": "text",
        "text": "text",
    }
    
    # def mc_command(self, command: str) -> dict[str, Any]:
    
    async def create_key_value_pairs_index(self):
        await self.create_index(
            "key_value_pairs",
            {
                "key": "string",
                "value": "string"
            }
        )

    async def create_index(self, name: str, fields: dict[str, str], **kwargs) -> bool:
        name = name.replace(":", "__")
        await self.drop_index(name, False)
        
        try:
            sql_str = f"CREATE TABLE {name}("
            for name, value in fields.items():
                sql_str += f"{name} {value},"
            
            sql_str = sql_str.strip(",")
            sql_str += ")"
            self.utilsApi.sql(sql_str)
            return True
        except Exception as e:
            logger.error(f"Error at ManticoreDB.create_index: {e.args}")
            return False
            
    def get_index_fields_from_json_schema_property(
        self,
        key_chain: str,
        property: Any,
        db_schema_definition: dict[str, str]
    ) -> dict[str, str]:
        """
        takes a property of the json schema definition, and returns the db schema index
        """

        if not isinstance(property, dict) or key_chain.endswith("."):
            return db_schema_definition

        if "type" in property and property["type"] != "object":
            if property["type"] in ["null", "boolean"] or not isinstance(
                property["type"], str
            ):
                return db_schema_definition

            # property_name = key_chain.replace(".", "_")
            # sortable = True

            if (
                property["type"] == "array"
                and property.get("items", {}).get("type", None) == "object"
                and "items" in property
                and "properties" in property["items"]
            ):
                for property_key, property_value in property["items"][
                    "properties"
                ].items():
                    if property_value["type"] != "string":
                        continue
                    db_schema_definition["{key_chain}_{property_key}"] = "text"
                return db_schema_definition

            # if property["type"] == "array":
            #     key_chain += ".*"

            db_schema_definition[key_chain] = self.SCHEMA_DATA_TYPES_MAPPER[property['type']]
            return db_schema_definition

        if "oneOf" in property:
            for item in property["oneOf"]:
                db_schema_definition = self.get_index_fields_from_json_schema_property(
                    key_chain, item, db_schema_definition
                )
            return db_schema_definition

        if "properties" not in property:
            return db_schema_definition

        for property_key, property_value in property["properties"].items():
            db_schema_definition = self.get_index_fields_from_json_schema_property(
                f"{key_chain}.{property_key}", property_value, db_schema_definition
            )

        return db_schema_definition
    
    async def create_application_indexes(
        self, 
        for_space: str | None = None, 
        for_schemas: list | None = None, 
        for_custom_indices: bool = True, 
        del_docs: bool = True
    ) -> None:
        
        spaces = await self.find_by_id("spaces")
        for space_name in spaces:
            space_obj = Space.model_validate_json(spaces[space_name])
            if (
                for_space and for_space != space_name
            ) or not space_obj.indexing_enabled:
                continue

            await self.create_index(
                f"{space_name}:meta", self.META_SCHEMA
            )

            # CREATE DB INDEX FOR EACH SCHEMA DEFINITION INSIDE THE SPACE
            schemas_file_pattern = re.compile(r"(\w*).json")
            schemas_glob = "*.json"
            path = (
                settings.spaces_folder
                / space_name
                / "schema"
            )

            for schema_path in path.glob(schemas_glob):
                # GET SCHEMA SHORTNAME
                match = schemas_file_pattern.search(str(schema_path))
                if not match or not schema_path.is_file():
                    continue
                schema_shortname = match.group(1)

                if for_schemas and schema_shortname not in for_schemas:
                    continue

                if schema_shortname in ["meta_schema", "meta"]:
                    continue

                # GET SCHEMA PROPERTIES AND
                # GENERATE DB INDEX DEFINITION BY MAPPIN SCHEMA PROPERTIES TO DB INDEX FIELDS
                schema_content = json.loads(schema_path.read_text())
                schema_content = resolve_schema_references(schema_content)
                db_schema_definition: dict[str, str] = self.META_SCHEMA
                if "properties" in schema_content:
                    for key, property in schema_content["properties"].items():
                        generated_schema_fields = self.get_index_fields_from_json_schema_property(
                            key, property, {}
                        )
                        db_schema_definition.update(generated_schema_fields)

                elif "oneOf" in schema_content:
                    for item in schema_content["oneOf"]:
                        for key, property in item["properties"].items():
                            generated_schema_fields = self.get_index_fields_from_json_schema_property(
                                key, property, {}
                            )
                            db_schema_definition.update(generated_schema_fields)

                if db_schema_definition:
                    db_schema_definition["meta_doc_id"] = "string"

                    await self.create_index(
                        f"{space_name}:{schema_shortname}",
                        db_schema_definition
                    )

        if for_custom_indices:
            await self.create_custom_indices(for_space)
    
    def generate_db_index_from_class(
        self, class_ref: type[Meta], exclude_from_index: list
    ) -> dict[str, str]:
        class_types_to_db_column_type_map = {
            "str": "string",
            "bool": "bool",
            "UUID": "string",
            "list": "json",
            "datetime": "timestamp",
            "set": "json",
            "dict": "json",
        }

        db_schema: dict[str, str] = {}
        for field_name, model_field in class_ref.model_fields.items():
            if field_name in exclude_from_index:
                continue

            mapper_key = None
            for allowed_type in list(class_types_to_db_column_type_map.keys()):
                if str(model_field.annotation).startswith(allowed_type):
                    mapper_key = allowed_type
                    break
            if not mapper_key:
                continue
            db_schema[field_name] = class_types_to_db_column_type_map[mapper_key]

        return db_schema
    
    async def create_custom_indices(self, for_space: str | None = None) -> None:
        # redis_schemas: dict[str, list] = {}
        for i, index in enumerate(self.SYS_INDEXES):
            if (
                for_space
                and index["space"] != for_space
                or not isinstance(index["exclude_from_index"], list)
            ):
                continue

            # exclude_from_index: list = index["exclude_from_index"]

            # redis_schemas.setdefault(f"{index['space']}:{index['branch']}", [])
            # self.redis_indices.setdefault(
            #     f"{index['space']}:{index['branch']}:meta", {}
            # )

            generated_schema_fields = self.generate_db_index_from_class(
                index["class"], index["exclude_from_index"]
            )
            
            generated_schema_fields.update(self.META_SCHEMA)
            
            await self.create_index(f"{index['space']}:meta", generated_schema_fields)

            # redis_schemas[f"{index['space']}:{index['branch']}"] = (
            #     self.append_unique_index_fields(
            #         generated_schema_fields,
            #         redis_schemas[f"{index['space']}:{index['branch']}"],
            #     )
            # )

        # for space_branch, redis_schema in redis_schemas.items():
        #     redis_schema = self.append_unique_index_fields(
        #         tuple(redis_schema),
        #         list(self.META_SCHEMA),
        #     )
        #     await self.create_index(
        #         f"{space_branch}",
        #         "meta",
        #         tuple(redis_schema),
        #     )
    
    async def flush_all(self) -> None:
        try:
            tables = self.utilsApi.sql('SHOW TABLES') 
            if(
                not isinstance(tables, list) or 
                len(tables) == 0 or 
                not isinstance(tables[0], dict)
            ):
                return
            
            for table in tables[0].get('data', []):
                self.utilsApi.sql(f'DROP TABLE {table['Index']}')
                
        except Exception as e:
            logger.error(f"Error at ManticoreDB.flush_all: {e.args}")
                    
    async def list_indexes(self) -> set[str]:
        try:
            tables = self.utilsApi.sql('SHOW TABLES') 
            if(
                not isinstance(tables, list) or 
                len(tables) == 0 or
                not isinstance(tables[0], dict) or
                'data' not in tables[0]
            ):
                raise Exception(f"Invalid type returned from Manticore. {type(tables) = }. {tables = }")
            
            return set([item['Index'] for item in tables[0]['data']])
            
            
        except Exception as e:
            logger.error(f"Error at ManticoreDB.list_indexes: {e}")
            return set()


    async def drop_index(self, name: str, delete_docs: bool) -> bool:
<<<<<<< HEAD
        return True
    
    
    async def create_custom_indices(self, for_space: str | None = None) -> None:
        pass

=======
        try:
            self.utilsApi.sql(f"DROP TABLE {name}")
            return True
        except Exception as _:
            return False
        
    
>>>>>>> 13c4d375
    async def search(
            self,
            space_name: str,
            search: str,
            filters: dict[str, str | list | None],
            limit: int,
            offset: int,
            exact_subpath: bool = False,
            sort_type: SortType = SortType.ascending,
            sort_by: str | None = None,
            highlight_fields: list[str] | None = None,
            schema_name: str = "meta",
            return_fields: list = []
    ) -> tuple[int, list[dict[str, Any]]]:

        sql_str = "SELECT "
        if len(highlight_fields) == 0:
            sql_str += "*" if len(return_fields) == 0 else ",".join(return_fields)
        else:
            sql_str += "HIGHLIGHT({}, %s)" % ",".join(highlight_fields)

        sql_str += f" FROM {space_name} WHERE MATCH('{search}')"

        where_filters = []
        if len(filters.keys()) != 0:
            sql_str += " AND "
            for key, value in filters.items():
                if isinstance(value, list):
                    where_filters.append(f"{key} IN ({', '.join(map(str, value))})")
                elif isinstance(value, str):
                    where_filters.append(f"{key}='{value}'")
                else:
                    where_filters.append(f"{key}={value}")

            sql_str += " AND ".join(where_filters)

        if sort_by:
            sql_str += f" ORDER BY {sort_by} {sort_type}"

        sql_str += f"LIMIT {limit} OFFSET {offset}"

        result = self.utilsApi.sql(sql=sql_str)

        return (result[0]["total"], result[0]["data"])
    
    async def aggregate(self, 
        space_name: str, 
        filters: dict[str, str | list | None],
        group_by: list[str], 
        reducers: list[Any], 
        search: str | None = None, 
        max: int = 10,
        exact_subpath: bool = False, 
        sort_type: SortType = SortType.ascending, 
        sort_by: str | None = None, 
        schema_name: str = "meta", 
        load: list = []
    ) -> list[Any]:

        sql_str = "SELECT "
        sql_str += "*" if len(reducers) == 0 else ",".join(reducers)
        sql_str += f" FROM {space_name}"

        if search:
            sql_str += f" WHERE MATCH('{search}')"

        where_clauses = []
        for key, value in filters.items():
            sql_str += " AND " if "WHERE" in sql_str else "WHERE"
            if isinstance(value, list):
                where_clauses.append(f"{key} IN ({', '.join(map(str, value))})")
            if isinstance(value, str):
                where_clauses.append(f"{key}='{value}'")
            elif value is not None:
                where_clauses.append(f"{key} = '{value}'")

        sql_str += " AND ".join(where_clauses)

        sql_str += " GROUP BY "
        group_by = ", ".join(group_by)
        sql_str += group_by

        if sort_by:
            sql_str += f" ORDER BY {sort_by} {sort_type}"

        sql_str += f" LIMIT {max}"

        result = self.utilsApi.sql(sql=sql_str)

        return result[0]["data"]

    async def get_count(self, 
        space_name: str, 
        schema_shortname: str, 
        branch_name: str = settings.default_branch
    ) -> int:
        return 0
    
    async def free_search(self, 
        index_name: str, 
        search_str: str, 
        limit: int = 20, 
        offset: int = 0
    ) -> list[dict[str, Any]]:
        sql_str = f"SELECT * FROM {index_name}"
        if search_str:
            sql_str += f" WHERE MATCH('{search_str}')"
        sql_str += f" LIMIT {limit} OFFSET {offset}"

        result = self.utilsApi.sql(sql=sql_str)
        return result[0]["data"]
    
    async def dto_doc_id(self, dto: EntityDTO) -> str:
        return ""
    
    async def find_key(self, key: str) -> str | None:
        pass
    
    async def set_key(self, key: str, value: str, ex=None, nx: bool = False) -> bool:
        await self.create_key_value_pairs_index()
        return True
    
    async def find(self, dto: EntityDTO) -> None | dict[str, Any]:
        pass

    def get_index_name_from_doc_id(self, doc_id: str) -> str:
        if ":" not in doc_id:
            return "key_value_pairs"

        doc_id_parts = doc_id.split(":")

        if len(doc_id_parts) != 3:
            raise Exception(f"Invalid document id, {doc_id}")
<<<<<<< HEAD

        return f"{doc_id_parts[0]}:{doc_id_parts[1]}"


=======
        
        return f"{doc_id_parts[0]}__{doc_id_parts[1]}"
    
>>>>>>> 13c4d375
    async def find_by_id(self, id: str) -> dict[str, Any]:
        try:
            index_name: str = self.get_index_name_from_doc_id(id)
            result = self.utilsApi.sql(sql=f"SELECT * FROM ? WHERE id={id}")
            return result[0]["data"][0]
        except Exception as e:
            logger.error(f"Error at ManticoreDB.find_by_id: {e.args}")
            return {}

    async def list_by_ids(self, ids: list[str]) -> list[dict[str, Any]]:
        try:
            result = self.utilsApi.sql(sql=f"SELECT * FROM ? WHERE id IN ({", ".join(ids)})")
            return result[0]["data"]
        except Exception as e:
            logger.error(f"Error at ManticoreDB.find_by_id: {e.args}")
            return {}
    
    async def list_by_ids(self, ids: list[str]) -> list[dict[str, Any]]:
        return []
    
    async def delete_keys(self, keys: list[str]) -> bool:
        return True
    

    async def find_payload_data_by_id(
        self, id: str, resource_type: ResourceType
    ) -> dict[str, Any]:
        return {}


    async def save_at_id(self, id: str, doc: dict[str, Any] = {}) -> bool:
        if ":" not in id:
            await self.set_key(id, json.dumps(doc))

        return True


    async def prepare_meta_doc(
        self, space_name: str, branch_name: str | None, subpath: str, meta: Meta
    ) -> tuple[str, dict[str, Any]]:
        return ("", {})


    async def prepare_payload_doc(
        self,
        dto: EntityDTO,
        meta: Meta,
        payload: dict[str, Any],
    ) -> tuple[str, dict[str, Any]]:
        return ("", {})
    


    async def delete(self, dto: EntityDTO) -> bool:
        return True


    async def delete_doc_by_id(self, id: str) -> bool:
        return True
    
    async def move(
        self,
        space_name: str,
        src_subpath: str,
        src_shortname: str,
        dest_subpath: str | None,
        dest_shortname: str | None,
        meta: Meta,
        branch_name: str | None = settings.default_branch,
    ) -> bool:
        return True
    
    

    async def save_lock_doc(
        self, dto: EntityDTO, owner_shortname: str, ttl: int = settings.lock_period
    ) -> LockAction | None:
        pass


    async def get_lock_doc(self, dto: EntityDTO) -> dict[str, Any]:
        return {}


    async def is_locked_by_other_user(
        self, dto: EntityDTO
    ) -> bool:
        return True
    

    async def delete_lock_doc(self, dto: EntityDTO) -> None:
        pass
        <|MERGE_RESOLUTION|>--- conflicted
+++ resolved
@@ -80,7 +80,7 @@
         
         "payload_string": "string",
     }
-
+    
     SCHEMA_DATA_TYPES_MAPPER = {
         "string": "string",
         "boolean": "bool",
@@ -89,9 +89,9 @@
         "array": "text",
         "text": "text",
     }
-    
+
     # def mc_command(self, command: str) -> dict[str, Any]:
-    
+
     async def create_key_value_pairs_index(self):
         await self.create_index(
             "key_value_pairs",
@@ -109,7 +109,7 @@
             sql_str = f"CREATE TABLE {name}("
             for name, value in fields.items():
                 sql_str += f"{name} {value},"
-            
+
             sql_str = sql_str.strip(",")
             sql_str += ")"
             self.utilsApi.sql(sql_str)
@@ -176,7 +176,7 @@
             )
 
         return db_schema_definition
-    
+
     async def create_application_indexes(
         self, 
         for_space: str | None = None, 
@@ -249,7 +249,7 @@
 
         if for_custom_indices:
             await self.create_custom_indices(for_space)
-    
+
     def generate_db_index_from_class(
         self, class_ref: type[Meta], exclude_from_index: list
     ) -> dict[str, str]:
@@ -278,7 +278,7 @@
             db_schema[field_name] = class_types_to_db_column_type_map[mapper_key]
 
         return db_schema
-    
+
     async def create_custom_indices(self, for_space: str | None = None) -> None:
         # redis_schemas: dict[str, list] = {}
         for i, index in enumerate(self.SYS_INDEXES):
@@ -299,9 +299,9 @@
             generated_schema_fields = self.generate_db_index_from_class(
                 index["class"], index["exclude_from_index"]
             )
-            
+
             generated_schema_fields.update(self.META_SCHEMA)
-            
+
             await self.create_index(f"{index['space']}:meta", generated_schema_fields)
 
             # redis_schemas[f"{index['space']}:{index['branch']}"] = (
@@ -337,35 +337,27 @@
                 
         except Exception as e:
             logger.error(f"Error at ManticoreDB.flush_all: {e.args}")
-                    
+
     async def list_indexes(self) -> set[str]:
         try:
-            tables = self.utilsApi.sql('SHOW TABLES') 
+            tables = self.utilsApi.sql('SHOW TABLES')
             if(
-                not isinstance(tables, list) or 
+                not isinstance(tables, list) or
                 len(tables) == 0 or
                 not isinstance(tables[0], dict) or
                 'data' not in tables[0]
             ):
                 raise Exception(f"Invalid type returned from Manticore. {type(tables) = }. {tables = }")
-            
+
             return set([item['Index'] for item in tables[0]['data']])
-            
-            
+
+
         except Exception as e:
             logger.error(f"Error at ManticoreDB.list_indexes: {e}")
             return set()
 
 
     async def drop_index(self, name: str, delete_docs: bool) -> bool:
-<<<<<<< HEAD
-        return True
-    
-    
-    async def create_custom_indices(self, for_space: str | None = None) -> None:
-        pass
-
-=======
         try:
             self.utilsApi.sql(f"DROP TABLE {name}")
             return True
@@ -373,7 +365,12 @@
             return False
         
     
->>>>>>> 13c4d375
+        return True
+
+
+    async def create_custom_indices(self, for_space: str | None = None) -> None:
+        pass
+
     async def search(
             self,
             space_name: str,
@@ -507,16 +504,13 @@
 
         if len(doc_id_parts) != 3:
             raise Exception(f"Invalid document id, {doc_id}")
-<<<<<<< HEAD
+        
+        return f"{doc_id_parts[0]}__{doc_id_parts[1]}"
+    
 
         return f"{doc_id_parts[0]}:{doc_id_parts[1]}"
 
 
-=======
-        
-        return f"{doc_id_parts[0]}__{doc_id_parts[1]}"
-    
->>>>>>> 13c4d375
     async def find_by_id(self, id: str) -> dict[str, Any]:
         try:
             index_name: str = self.get_index_name_from_doc_id(id)
