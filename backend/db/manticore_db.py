
import json
import re
from typing import Any
from db.base_db import BaseDB
import manticoresearch
from fastapi.logger import logger
from models.core import EntityDTO, Meta, Space
from models.enums import LockAction, ResourceType, SortType
from utils.helpers import resolve_schema_references
from utils.settings import settings


class ManticoreDB(BaseDB):
    config = manticoresearch.Configuration(
        host = f"{settings.operational_db_host}:{settings.operational_db_port}",
        username=settings.operational_db_user,
        password=settings.operational_db_password
    )
    client = manticoresearch.ApiClient(config)
    indexApi = manticoresearch.IndexApi(client)
    searchApi = manticoresearch.SearchApi(client)
    utilsApi = manticoresearch.UtilsApi(client)
    
    META_SCHEMA = {
        "document_id": "string",
        "uuid": "string",
        "shortname": "string",
        "slug": "string",
        "subpath": "string",
        "exact_subpath": "string",
        "resource_type": "string",
        "displayname_en": "string",
        "displayname_ar": "string",
        "displayname_kd": "string",
        "description_en": "string",
        "description_ar": "string",
        "description_kd": "string",

        "is_active": "bool",

        "payload_content_type": "string",
        "schema_shortname": "string",
        
        "payload_content_type": "string",
        "payload_content_type": "string",
        
        "created_at": "timestamp",
        "updated_at": "timestamp",
        
        "view_acl": "text",
        "tags": "text",
        "query_policies": "text",
        
        "owner_shortname": "string",
        "payload_content_type": "string",


        # User fields
        "msisdn": "string",
        "email": "string",
        # Ticket fields
        "state": "string",
        "is_open": "bool",
        "workflow_shortname": "string",
        "collaborators_delivered_by": "string",
        "collaborators_processed_by": "string",
        "resolution_reason": "string",

        # Notification fields
        "type": "string",
        "is_read": "string",
        "priority": "string",
        "reporter_type": "string",
        "reporter_name": "string",
        "reporter_channel": "string",
        "reporter_distributor": "string",
        "reporter_governorate": "string",
        "reporter_msisdn": "string",
        
        "payload_string": "string",
    }
    
    SCHEMA_DATA_TYPES_MAPPER = {
        "string": "string",
        "boolean": "bool",
        "integer": "int",
        "number": "int",
        "array": "text",
        "text": "text",
    }
    async def create_key_value_pairs_table(self):
        await self.create_index(
            "key_value_pairs",
            {
                "key": "string",
                "value": "string"
            }
        )

    async def create_index(self, name: str, fields: dict[str, str], **kwargs) -> bool:
        try:
            self.utilsApi.sql(f"DROP TABLE {name};")
        except Exception as _:
            pass
        
        try:
            sql_str = f"CREATE TABLE {name}("
            for name, value in fields.items():
                sql_str += f"{name} {value}"
            sql_str.strip(",")
            sql_str += ");"
            self.utilsApi.sql(sql_str)
            return True
        except Exception as e:
            logger.error(f"Error at ManticoreDB.create_index: {e.args}")
            return False
            
    def get_index_fields_from_json_schema_property(
        self, 
        key_chain: str, 
        property: Any, 
        db_schema_definition: dict[str, str]
    ) -> dict[str, str]:
        """
        takes a property of the json schema definition, and returns the db schema index
        """
        
        if not isinstance(property, dict) or key_chain.endswith("."):
            return db_schema_definition

        if "type" in property and property["type"] != "object":
            if property["type"] in ["null", "boolean"] or not isinstance(
                property["type"], str
            ):
                return db_schema_definition

            # property_name = key_chain.replace(".", "_")
            # sortable = True

            if (
                property["type"] == "array"
                and property.get("items", {}).get("type", None) == "object"
                and "items" in property
                and "properties" in property["items"]
            ):
                for property_key, property_value in property["items"][
                    "properties"
                ].items():
                    if property_value["type"] != "string":
                        continue
                    db_schema_definition["{key_chain}_{property_key}"] = "text"
                return db_schema_definition

            # if property["type"] == "array":
            #     key_chain += ".*"

            db_schema_definition[key_chain] = self.SCHEMA_DATA_TYPES_MAPPER[property['type']]
            return db_schema_definition

        if "oneOf" in property:
            for item in property["oneOf"]:
                db_schema_definition = self.get_index_fields_from_json_schema_property(
                    key_chain, item, db_schema_definition
                )
            return db_schema_definition

        if "properties" not in property:
            return db_schema_definition

        for property_key, property_value in property["properties"].items():
            db_schema_definition = self.get_index_fields_from_json_schema_property(
                f"{key_chain}.{property_key}", property_value, db_schema_definition
            )

        return db_schema_definition
    
    def append_unique_index_fields(self, new_index: list[str], base_index: list[str]):
        unique_fields = set(base_index).union(set(new_index))
        return list(unique_fields)
    
    async def create_application_indexes(
        self, 
        for_space: str | None = None, 
        for_schemas: list | None = None, 
        for_custom_indices: bool = True, 
        del_docs: bool = True
    ) -> None:
        
        spaces = await self.find_by_id("spaces")
        for space_name in spaces:
            space_obj = Space.model_validate_json(spaces[space_name])
            if (
                for_space and for_space != space_name
            ) or not space_obj.indexing_enabled:
                continue

            await self.create_index(
                f"{space_name}:meta", self.META_SCHEMA
            )

            # CREATE DB INDEX FOR EACH SCHEMA DEFINITION INSIDE THE SPACE
            schemas_file_pattern = re.compile(r"(\w*).json")
            schemas_glob = "*.json"
            path = (
                settings.spaces_folder
                / space_name
                / "schema"
            )

            for schema_path in path.glob(schemas_glob):
                # GET SCHEMA SHORTNAME
                match = schemas_file_pattern.search(str(schema_path))
                if not match or not schema_path.is_file():
                    continue
                schema_shortname = match.group(1)

                if for_schemas and schema_shortname not in for_schemas:
                    continue

                if schema_shortname in ["meta_schema", "meta"]:
                    continue

                # GET SCHEMA PROPERTIES AND
                # GENERATE DB INDEX DEFINITION BY MAPPIN SCHEMA PROPERTIES TO DB INDEX FIELDS
                schema_content = json.loads(schema_path.read_text())
                schema_content = resolve_schema_references(schema_content)
                db_schema_definition: dict[str, str] = self.META_SCHEMA
                if "properties" in schema_content:
                    for key, property in schema_content["properties"].items():
                        generated_schema_fields = self.get_index_fields_from_json_schema_property(
                            key, property, {}
                        )
                        db_schema_definition.update(generated_schema_fields)

                elif "oneOf" in schema_content:
                    for item in schema_content["oneOf"]:
                        for key, property in item["properties"].items():
                            generated_schema_fields = self.get_index_fields_from_json_schema_property(
                                key, property, {}
                            )
                            db_schema_definition.update(generated_schema_fields)

                if db_schema_definition:
                    db_schema_definition["meta_doc_id"] = "string"

                    await self.create_index(
                        f"{space_name}:{schema_shortname}",
                        db_schema_definition
                    )

        # if for_custom_indices:
        #     await self.create_custom_indices(for_space)
    
    async def flush_all(self) -> None:
        try:
            tables = self.utilsApi.sql('SHOW TABLES') 
            if(
                not isinstance(tables, list) or 
                len(tables) == 0 or 
                not isinstance(tables[0], dict)
            ):
                return
            
            for table in tables[0].get('data', []):
                self.utilsApi.sql(f'DROP TABLE {table['Index']}')
                
        except Exception as e:
            logger.error(f"Error at ManticoreDB.flush_all: {e.args}")
            
            
    async def list_indexes(self) -> set[str]:
        return set("")

    async def drop_index(self, name: str, delete_docs: bool) -> bool:
        return True
    
    
    async def create_custom_indices(self, for_space: str | None = None) -> None:
        pass

    async def search(
            self,
            space_name: str,
            search: str,
            filters: dict[str, str | list | None],
            limit: int,
            offset: int,
            exact_subpath: bool = False,
            sort_type: SortType = SortType.ascending,
            sort_by: str | None = None,
            highlight_fields: list[str] | None = None,
            schema_name: str = "meta",
            return_fields: list = []
    ) -> tuple[int, list[dict[str, Any]]]:

        sql_str = "SELECT "
        if len(highlight_fields) == 0:
            sql_str += "*" if len(return_fields) == 0 else ",".join(return_fields)
        else:
            sql_str += "HIGHLIGHT({}, %s)" % ",".join(highlight_fields)

        sql_str += f" FROM {space_name} WHERE MATCH('{search}')"

        where_filters = []
        if len(filters.keys()) != 0:
            sql_str += " AND "
            for key, value in filters.items():
                if isinstance(value, list):
                    where_filters.append(f"{key} IN ({', '.join(map(str, value))})")
                elif isinstance(value, str):
                    where_filters.append(f"{key}='{value}'")
                else:
                    where_filters.append(f"{key}={value}")

            sql_str += " AND ".join(where_filters)

        if sort_by:
            sql_str += f" ORDER BY {sort_by} {sort_type}"

        sql_str += f"LIMIT {limit} OFFSET {offset}"

        result = self.utilsApi.sql(sql=sql_str)

        return (result[0]["total"], result[0]["data"])
    
    async def aggregate(self, 
        space_name: str, 
        filters: dict[str, str | list | None],
        group_by: list[str], 
        reducers: list[Any], 
        search: str | None = None, 
        max: int = 10,
        exact_subpath: bool = False, 
        sort_type: SortType = SortType.ascending, 
        sort_by: str | None = None, 
        schema_name: str = "meta", 
        load: list = []
    ) -> list[Any]:

        sql_str = "SELECT "
        sql_str += "*" if len(reducers) == 0 else ",".join(reducers)
        sql_str += f" FROM {space_name}"

        if search:
            sql_str += f" WHERE MATCH('{search}')"

        where_clauses = []
        for key, value in filters.items():
            sql_str += " AND " if "WHERE" in sql_str else "WHERE"
            if isinstance(value, list):
                where_clauses.append(f"{key} IN ({', '.join(map(str, value))})")
            if isinstance(value, str):
                where_clauses.append(f"{key}='{value}'")
            elif value is not None:
                where_clauses.append(f"{key} = '{value}'")

        sql_str += " AND ".join(where_clauses)

        sql_str += " GROUP BY "
        group_by = ", ".join(group_by)
        sql_str += group_by

        if sort_by:
            sql_str += f" ORDER BY {sort_by} {sort_type}"

        sql_str += f" LIMIT {max}"

        result = self.utilsApi.sql(sql=sql_str)

        return result[0]["data"]

    async def get_count(self, 
        space_name: str, 
        schema_shortname: str, 
        branch_name: str = settings.default_branch
    ) -> int:
        return 0
    
    async def free_search(self, 
        index_name: str, 
        search_str: str, 
        limit: int = 20, 
        offset: int = 0
    ) -> list[dict[str, Any]]:
        sql_str = f"SELECT * FROM {index_name}"
        if search_str:
            sql_str += f" WHERE MATCH('{search_str}')"
        sql_str += f" LIMIT {limit} OFFSET {offset}"

        result = self.utilsApi.sql(sql=sql_str)
        return result[0]["data"]
    
    async def dto_doc_id(self, dto: EntityDTO) -> str:
        return ""
    
    async def find_key(self, key: str) -> str | None:
        pass
    
    async def set_key(self, key: str, value: str, ex=None, nx: bool = False) -> bool:
        await self.create_key_value_pairs_table()
        return True
    
    async def find(self, dto: EntityDTO) -> None | dict[str, Any]:
        pass
<<<<<<< HEAD

    
    async def find_by_id(self, id: str) -> dict[str, Any]:
        try:
            result = self.utilsApi.sql(sql=f"SELECT * FROM ? WHERE id={id}")
            return result[0]["data"][0]
=======
    
    def get_index_name_from_doc_id(self, doc_id: str) -> str:
        if ":" not in doc_id:
            return "key_value_pairs"
        
        doc_id_parts = doc_id.split(":")
        
        if len(doc_id_parts) != 3:
            raise Exception(f"Invalid document id, {doc_id}")
        
        return f"{doc_id_parts[0]}:{doc_id_parts[1]}"
    
    async def find_by_id(self, id: str) -> dict[str, Any]:
        try:
            index_name: str = self.get_index_name_from_doc_id(id)
            return {}
>>>>>>> 7bd2c672
        except Exception as e:
            logger.error(f"Error at ManticoreDB.find_by_id: {e.args}")
            return {}
    
    async def list_by_ids(self, ids: list[str]) -> list[dict[str, Any]]:
        try:
            result = self.utilsApi.sql(sql=f"SELECT * FROM ? WHERE id IN ({", ".join(ids)})")
            return result[0]["data"]
        except Exception as e:
            logger.error(f"Error at ManticoreDB.find_by_id: {e.args}")
            return {}
    
    async def delete_keys(self, keys: list[str]) -> bool:
        return True
    

    async def find_payload_data_by_id(
        self, id: str, resource_type: ResourceType
    ) -> dict[str, Any]:
        return {}


    async def save_at_id(self, id: str, doc: dict[str, Any] = {}) -> bool:
        if ":" not in id:
            await self.set_key(id, json.dumps(doc))
            
        return True


    async def prepare_meta_doc(
        self, space_name: str, branch_name: str | None, subpath: str, meta: Meta
    ) -> tuple[str, dict[str, Any]]:
        return ("", {})


    async def prepare_payload_doc(
        self,
        dto: EntityDTO,
        meta: Meta,
        payload: dict[str, Any],
    ) -> tuple[str, dict[str, Any]]:
        return ("", {})
    


    async def delete(self, dto: EntityDTO) -> bool:
        return True


    async def delete_doc_by_id(self, id: str) -> bool:
        return True
    
    async def move(
        self,
        space_name: str,
        src_subpath: str,
        src_shortname: str,
        dest_subpath: str | None,
        dest_shortname: str | None,
        meta: Meta,
        branch_name: str | None = settings.default_branch,
    ) -> bool:
        return True
    
    

    async def save_lock_doc(
        self, dto: EntityDTO, owner_shortname: str, ttl: int = settings.lock_period
    ) -> LockAction | None:
        pass


    async def get_lock_doc(self, dto: EntityDTO) -> dict[str, Any]:
        return {}


    async def is_locked_by_other_user(
        self, dto: EntityDTO
    ) -> bool:
        return True
    

    async def delete_lock_doc(self, dto: EntityDTO) -> None:
        pass
        <|MERGE_RESOLUTION|>--- conflicted
+++ resolved
@@ -80,7 +80,7 @@
         
         "payload_string": "string",
     }
-    
+
     SCHEMA_DATA_TYPES_MAPPER = {
         "string": "string",
         "boolean": "bool",
@@ -117,15 +117,15 @@
             return False
             
     def get_index_fields_from_json_schema_property(
-        self, 
-        key_chain: str, 
-        property: Any, 
+        self,
+        key_chain: str,
+        property: Any,
         db_schema_definition: dict[str, str]
     ) -> dict[str, str]:
         """
         takes a property of the json schema definition, and returns the db schema index
         """
-        
+
         if not isinstance(property, dict) or key_chain.endswith("."):
             return db_schema_definition
 
@@ -403,35 +403,28 @@
     
     async def find(self, dto: EntityDTO) -> None | dict[str, Any]:
         pass
-<<<<<<< HEAD
-
-    
-    async def find_by_id(self, id: str) -> dict[str, Any]:
-        try:
-            result = self.utilsApi.sql(sql=f"SELECT * FROM ? WHERE id={id}")
-            return result[0]["data"][0]
-=======
-    
+
     def get_index_name_from_doc_id(self, doc_id: str) -> str:
         if ":" not in doc_id:
             return "key_value_pairs"
-        
+
         doc_id_parts = doc_id.split(":")
-        
+
         if len(doc_id_parts) != 3:
             raise Exception(f"Invalid document id, {doc_id}")
-        
+
         return f"{doc_id_parts[0]}:{doc_id_parts[1]}"
-    
+
+
     async def find_by_id(self, id: str) -> dict[str, Any]:
         try:
             index_name: str = self.get_index_name_from_doc_id(id)
-            return {}
->>>>>>> 7bd2c672
+            result = self.utilsApi.sql(sql=f"SELECT * FROM ? WHERE id={id}")
+            return result[0]["data"][0]
         except Exception as e:
             logger.error(f"Error at ManticoreDB.find_by_id: {e.args}")
             return {}
-    
+
     async def list_by_ids(self, ids: list[str]) -> list[dict[str, Any]]:
         try:
             result = self.utilsApi.sql(sql=f"SELECT * FROM ? WHERE id IN ({", ".join(ids)})")
@@ -440,6 +433,9 @@
             logger.error(f"Error at ManticoreDB.find_by_id: {e.args}")
             return {}
     
+    async def list_by_ids(self, ids: list[str]) -> list[dict[str, Any]]:
+        return []
+    
     async def delete_keys(self, keys: list[str]) -> bool:
         return True
     
@@ -453,7 +449,7 @@
     async def save_at_id(self, id: str, doc: dict[str, Any] = {}) -> bool:
         if ":" not in id:
             await self.set_key(id, json.dumps(doc))
-            
+
         return True
 
 
