{
    "uuid": "1ef1131f-53f7-45d8-9565-4c884b1eac71",
    "shortname": "applications",
<<<<<<< HEAD
    "is_active": false,
=======
    "is_active": true,
>>>>>>> 7f199f9a
    "displayname": {
        "en": "Applications"
    },
    "tags": [],
    "created_at": "2023-04-09T12:55:00.899747",
    "updated_at": "2023-04-09T12:55:00.906988",
    "owner_shortname": "dmart",
    "root_registration_signature": "",
    "primary_website": "",
<<<<<<< HEAD
    "indexing_enabled": false,
=======
    "indexing_enabled": true,
>>>>>>> 7f199f9a
    "capture_misses": false,
    "check_health": false,
    "languages": [
        "english"
    ],
    "icon": "",
    "mirrors": [],
    "hide_folders": [],
    "hide_space": true,
    "active_plugins": [
        "action_log",
        "redis_db_update",
        "system_notification_sender"
    ],
    "branches": [
        "master"
    ],
    "ordinal": 1
}<|MERGE_RESOLUTION|>--- conflicted
+++ resolved
@@ -1,11 +1,7 @@
 {
     "uuid": "1ef1131f-53f7-45d8-9565-4c884b1eac71",
     "shortname": "applications",
-<<<<<<< HEAD
-    "is_active": false,
-=======
     "is_active": true,
->>>>>>> 7f199f9a
     "displayname": {
         "en": "Applications"
     },
@@ -15,11 +11,7 @@
     "owner_shortname": "dmart",
     "root_registration_signature": "",
     "primary_website": "",
-<<<<<<< HEAD
-    "indexing_enabled": false,
-=======
     "indexing_enabled": true,
->>>>>>> 7f199f9a
     "capture_misses": false,
     "check_health": false,
     "languages": [
