--- conflicted
+++ resolved
@@ -16,10 +16,7 @@
   import { triggerSidebarSelection } from "../_stores/triggers";
 
   export let child;
-<<<<<<< HEAD
   export let selecting;
-=======
->>>>>>> a764028f
   export let isSingleLevel = false;
   export let displayActionMenu = false;
   let expanded = false;
