<script lang="ts">
  import Attachments from "../Attachments.svelte";
  import { onMount, onDestroy } from "svelte";
  import {
    QueryType,
    RequestType,
    ResourceType,
    ResponseEntry,
    Status,
    get_payload,
    progress_ticket,
    query,
    request,
  } from "@/dmart";
  import {
    Form,
    FormGroup,
    Button,
    Modal,
    ModalBody,
    ModalFooter,
    ModalHeader,
    Label,
    Input,
    Nav,
    ButtonGroup,
  } from "sveltestrap";
  import Icon from "@/components/Icon.svelte";
  import { _ } from "../../../i18n";
  import ListView from "@/components/management/ListView.svelte";
  import Prism from "@/components/Prism.svelte";
  import {
    JSONEditor,
    Mode,
    Validator,
    createAjvValidator,
  } from "svelte-jsoneditor";
  import { status_line } from "@/stores/management/status_line";
  import { timeAgo } from "../../../utils/timeago";
  import { showToast, Level } from "../../../utils/toast";
  import { faSave } from "@fortawesome/free-regular-svg-icons";
  import history_cols from "@/stores/management/list_cols_history.json";
  import metaTicketSchema from "@/validations/meta.ticket.json";
  import { isDeepEqual, removeEmpty } from "@/utils/compare";
  import checkAccess from "@/utils/checkAccess";
  import { fade } from "svelte/transition";
  import BreadCrumbLite from "../BreadCrumbLite.svelte";
<<<<<<< HEAD
  import {goto} from "@roxi/routify";
=======
  import { goto } from "@roxi/routify";
  import SchemaForm from "svelte-jsonschema-form";
>>>>>>> f1f44220

  let header_height: number;
  export let entry: ResponseEntry;
  export let space_name: string;
  export let subpath: string;
  export let resource_type: ResourceType;
  export let schema_name: string | undefined = null;
  export let refresh;

  const canUpdate = checkAccess("update", space_name, subpath, resource_type);
  const canDelete = checkAccess("delete", space_name, subpath, resource_type);

  let tab_option = resource_type === ResourceType.folder ? "list" : "view";
  let content = { json: entry, text: undefined };
  let contentMeta = { json: {}, text: undefined };
  let validatorMeta: Validator = createAjvValidator({
    schema: metaTicketSchema,
  });
  let oldContentMeta = { json: entry || {}, text: undefined };

  let contentContent = { json: {}, text: undefined };
  let validator: Validator = createAjvValidator({ schema: {} });
  let oldContent = { json: {}, text: undefined };
  let entryContent;

  onMount(async () => {
    const cpy = JSON.parse(JSON.stringify(entry));

    if (contentContent === null) {
      contentContent = { json: {}, text: undefined };
    }
    contentContent.json = cpy?.payload?.body ?? {};
    contentContent = structuredClone(contentContent);
    oldContent = structuredClone(contentContent);

    delete cpy?.payload?.body;
    delete cpy?.attachments;
    contentMeta.json = cpy;
    contentMeta = structuredClone(contentMeta);
    oldContentMeta = structuredClone(contentMeta);
  });

  onDestroy(() => status_line.set(""));
  status_line.set(
    `<small>Last updated: <strong>${timeAgo(
      new Date(entry.updated_at)
    )}</strong><br/>Attachments: <strong>${
      Object.keys(entry.attachments).length
    }</strong></small>`
  );

  let isSchemaValidated: boolean;
  function handleChange(updatedContent, previousContent, patchResult) {
    const v = patchResult?.contentErrors?.validationErrors;
    if (v === undefined || v.length === 0) {
      isSchemaValidated = true;
    } else {
      isSchemaValidated = false;
    }
  }

  let schemaFormRef;
  let errorContent = null;
  async function handleSave(e) {
    e.preventDefault();
    // if (!isSchemaValidated) {
    //   alert("The content does is not validated agains the schema");
    //   return;
    // }

    if (!schemaFormRef.reportValidity()) {
      return;
    }

    errorContent = null;

    const x = contentMeta.json
      ? structuredClone(contentMeta.json)
      : JSON.parse(contentMeta.text);

    let data;

    const y = contentContent.json
      ? structuredClone(contentContent.json)
      : JSON.parse(contentContent.text);

    data = structuredClone(x);
    data.payload.body = y;

    const response = await request({
      space_name: space_name,
      request_type: RequestType.replace,
      records: [
        {
          resource_type,
          shortname: entry.shortname,
          subpath,
          attributes: data,
        },
      ],
    });
    if (response.status == Status.success) {
      showToast(Level.info);
      oldContentMeta = structuredClone(contentMeta);
      oldContent = structuredClone(contentContent);

<<<<<<< HEAD
      if (attributes.shortname !== entry.shortname){
=======
      if (data.shortname !== entry.shortname) {
>>>>>>> f1f44220
        const moveAttrb = {
          src_subpath: subpath,
          src_shortname: entry.shortname,
          dest_subpath: subpath,
<<<<<<< HEAD
          dest_shortname: attributes.shortname
        }
=======
          dest_shortname: data.shortname,
        };
>>>>>>> f1f44220
        const response = await request({
          space_name: space_name,
          request_type: RequestType.move,
          records: [
            {
              resource_type,
              shortname: entry.shortname,
              subpath,
              attributes: moveAttrb,
            },
          ],
        });
        if (response.status == Status.success) {
          showToast(Level.info);
<<<<<<< HEAD
          console.log("OK");
          if (entry?.payload?.schema_shortname) {
            console.log("OKX");
            $goto(
                    "/management/content/[space_name]/[subpath]/[shortname]/[resource_type]/[payload_type]/[schema_name]",
                    {
                      space_name: space_name,
                      subpath,
                      shortname: attributes.shortname,
                      resource_type,
                      payload_type: entry?.payload?.content_type,
                      schema_name: entry.payload.schema_shortname,
                    }
            );
          } else {
            console.log("OKY");
            $goto(
                    "/management/content/[space_name]/[subpath]/[shortname]/[resource_type]",
                    {
                      space_name: space_name,
                      subpath,
                      shortname: attributes.shortname,
                      resource_type,
                    }
            );
          }
        }
        else {
=======
          if (entry?.payload?.schema_shortname) {
            $goto(
              "/management/content/[space_name]/[subpath]/[shortname]/[resource_type]/[payload_type]/[schema_name]",
              {
                space_name: space_name,
                subpath,
                shortname: data.shortname,
                resource_type,
                payload_type: entry?.payload?.content_type,
                schema_name: entry.payload.schema_shortname,
              }
            );
          } else {
            $goto(
              "/management/content/[space_name]/[subpath]/[shortname]/[resource_type]",
              {
                space_name: space_name,
                subpath,
                shortname: data.shortname,
                resource_type,
              }
            );
          }
        } else {
>>>>>>> f1f44220
          errorContent = response;
          showToast(Level.warn);
        }
      }
<<<<<<< HEAD

=======
>>>>>>> f1f44220
    } else {
      errorContent = response;
      showToast(Level.warn);
    }
  }

  function handleRenderMenu(items, context) {
    items = items.filter(
      (item) => !["tree", "text", "table"].includes(item.text)
    );

    const separator = {
      separator: true,
    };

    const saveButton = {
      onClick: handleSave,
      icon: faSave,
      title: "Save",
    };

    const itemsWithoutSpace = items.slice(0, items.length - 2);
    return itemsWithoutSpace.concat([
      separator,
      saveButton,
      {
        space: true,
      },
    ]);
  }

  function cleanUpSchema(obj) {
    for (let prop in obj) {
      if (prop === "comment") delete obj[prop];
      else if (typeof obj[prop] === "object") cleanUpSchema(obj[prop]);
    }
  }
  let schema = null;
  async function get_schema() {
    const payload = await get_payload(
      ResourceType.content,
      space_name,
      "workflows",
      entry.workflow_shortname
    );

    if (entry.payload && entry.payload.schema_shortname) {
      const query_schema = {
        space_name,
        type: QueryType.search,
        subpath: "/schema",
        filter_shortnames: [entry.payload.schema_shortname],
        search: "",
        retrieve_json_payload: true,
      };

      const schema_data = await query(query_schema);
      if (schema_data.status == "success" && schema_data.records.length > 0) {
        schema = schema_data.records[0].attributes["payload"].body;
        cleanUpSchema(schema.properties);
        validator = createAjvValidator({ schema });
      }
    } else {
      schema = null;
    }
  }

  let isModalOpen = false;
  let modalFlag = "create";
  let entryType = "folder";
  let contentShortname = "";
  let selectedSchema = "";

  async function handleSubmit(e) {
    e.preventDefault();
    let response;
    if (entryType === "content") {
      const body = entryContent.json
        ? structuredClone(entryContent.json)
        : JSON.parse(entryContent.text);
      const request_body = {
        space_name,
        request_type: RequestType.create,
        records: [
          {
            resource_type: ResourceType.content,
            shortname: contentShortname === "" ? "auto" : contentShortname,
            subpath,
            attributes: {
              is_active: true,
              payload: {
                content_type: "json",
                schema_shortname: selectedSchema ? selectedSchema : "",
                body,
              },
            },
          },
        ],
      };
      response = await request(request_body);
    } else if (entryType === "folder") {
      const request_body = {
        space_name,
        request_type: RequestType.create,
        records: [
          {
            resource_type: ResourceType.folder,
            shortname: contentShortname === "" ? "auto" : contentShortname,
            subpath,
            attributes: {
              is_active: true,
            },
          },
        ],
      };
      response = await request(request_body);
    }
    if (response.status === "success") {
      showToast(Level.info);
      contentShortname = "";
      isModalOpen = false;

      oldContentMeta = structuredClone(contentMeta);
      oldContent = structuredClone(contentContent);
    } else {
      showToast(Level.warn);
    }
  }
  $: {
    if (
      schema === null &&
      entry &&
      entry.payload &&
      entry.payload.schema_shortname
    ) {
      get_schema();
    }
  }

  async function handleDelete() {
    if (
      confirm(`Are you sure want to delete ${entry.shortname} entry`) === false
    ) {
      return;
    }
    const request_body = {
      space_name,
      request_type: RequestType.delete,
      records: [
        {
          resource_type,
          shortname: entry.shortname,
          subpath,
          branch_name: "master",
          attributes: {},
        },
      ],
    };
    const response = await request(request_body);
    if (response.status === "success") {
      showToast(Level.info);
      history.go(-1);
    } else {
      showToast(Level.warn);
    }
  }

  function beforeUnload(event) {
    if (
      !isDeepEqual(removeEmpty(contentMeta), removeEmpty(oldContentMeta)) &&
      !isDeepEqual(removeEmpty(contentContent), removeEmpty(oldContent))
    ) {
      event.preventDefault();
      if (
        confirm("You have unsaved changes, do you want to leave ?") === false
      ) {
        return false;
      }
    }
  }

  let ticket_status = null;
  let resolution = null;
  let comment;
  async function handleTicketSubmit(e) {
    e.preventDefault();
    const response = await progress_ticket(
      space_name,
      subpath,
      entry.shortname,
      ticket_status,
      resolution,
      comment
    );

    if (response.status === "success") {
      showToast(Level.info);
      refresh = {};
    } else {
      showToast(Level.warn, response.error.message);
    }
  }
  const toggleModal = () => {
    isModalOpen = !isModalOpen;
    contentShortname = "";
  };
</script>

<svelte:window on:beforeunload={beforeUnload} />

<Modal isOpen={isModalOpen} toggle={toggleModal} size={"lg"}>
  <ModalHeader toggle={toggleModal} />
  <Form on:submit={async (e) => await handleSubmit(e)}>
    <ModalBody>
      <FormGroup>
        {#if modalFlag === "create"}
          <Label class="mt-3">Schema</Label>
          <Input bind:value={selectedSchema} type="select">
            <option value={""}>{"None"}</option>
            {#await query( { space_name, type: QueryType.search, subpath: "/schema", search: "", retrieve_json_payload: true, limit: 99 } ) then schemas}
              {#each schemas.records.map((e) => e.shortname) as schema}
                <option value={schema}>{schema}</option>
              {/each}
            {/await}
          </Input>
        {/if}
        {#if entryType === "content" && modalFlag === "create"}
          <Label class="mt-3">Shortname</Label>
          <Input placeholder="Shortname..." bind:value={contentShortname} />
          <hr />

          <Label class="mt-3">Content</Label>
          <JSONEditor mode={Mode.text} bind:content={entryContent} />
          <!-- onChange={handleChange}
                {validator} -->

          <hr />

          <!-- <Label>Schema</Label>
              <ContentJsonEditor
                bind:self={refJsonEditor}
                content={contentSchema}
                readOnly={true}
                mode={Mode.tree}
              /> -->
        {/if}
        {#if entryType === "folder"}
          <Label class="mt-3">Shortname</Label>
          <Input
            placeholder="Shortname..."
            bind:value={contentShortname}
            required
          />
          {#if modalFlag === "update"}
            <Label class="mt-3">Content</Label>
          {/if}
        {/if}
      </FormGroup>
    </ModalBody>
    <ModalFooter>
      <Button
        type="button"
        color="secondary"
        on:click={() => {
          isModalOpen = false;
          contentShortname = "";
        }}>cancel</Button
      >
      <Button type="submit" color="primary">Submit</Button>
    </ModalFooter>
  </Form>
</Modal>

<div
  bind:clientHeight={header_height}
  class="pt-3 pb-2 px-2"
  transition:fade={{ delay: 25 }}
>
  <Nav class="w-100">
    <BreadCrumbLite
      {space_name}
      {subpath}
      {resource_type}
      {schema_name}
      shortname={entry.shortname}
    />
    <ButtonGroup size="sm" class="ms-auto align-items-center">
      <span class="ps-2 pe-1"> {$_("views")} </span>
      {#if resource_type === ResourceType.folder}
        <Button
          outline
          color="success"
          size="sm"
          class="justify-content-center text-center py-0 px-1"
          active={"list" == tab_option}
          title={$_("list")}
          on:click={() => (tab_option = "list")}
        >
          <Icon name="card-list" />
        </Button>
      {/if}

      <Button
        outline
        color="success"
        size="sm"
        class="justify-content-center text-center py-0 px-1"
        active={"view" == tab_option}
        title={$_("view")}
        on:click={() => (tab_option = "view")}
      >
        <Icon name="binoculars" />
      </Button>

      {#if canUpdate}
        <Button
          outline
          color="success"
          size="sm"
          class="justify-content-center text-center py-0 px-1"
          active={"edit_meta" == tab_option}
          title={$_("edit") + " meta"}
          on:click={() => (tab_option = "edit_meta")}
        >
          <Icon name="code-slash" />
        </Button>
        <Button
          outline
          color="success"
          size="sm"
          class="justify-content-center text-center py-0 px-1"
          active={"edit_content" == tab_option}
          title={$_("edit") + " payload"}
          on:click={() => (tab_option = "edit_content")}
        >
          <Icon name="pencil" />
        </Button>
        {#if schema}
          <Button
            outline
            color="success"
            size="sm"
            class="justify-content-center text-center py-0 px-1"
            active={"edit_content_form" === tab_option}
            title={$_("edit") + " payload"}
            on:click={() => (tab_option = "edit_content_form")}
          >
            <Icon name="pencil-square" />
          </Button>
        {/if}
      {/if}

      <Button
        outline
        color="success"
        size="sm"
        class="justify-content-center text-center py-0 px-1"
        active={"attachments" == tab_option}
        title={$_("attachments")}
        on:click={() => (tab_option = "attachments")}
      >
        <Icon name="paperclip" />
      </Button>
      <Button
        outline
        color="success"
        size="sm"
        class="justify-content-center text-center py-0 px-1"
        active={"history" == tab_option}
        title={$_("history")}
        on:click={() => (tab_option = "history")}
      >
        <Icon name="clock-history" />
      </Button>
    </ButtonGroup>
    <ButtonGroup size="sm" class="align-items-center">
      <span class="ps-2 pe-1"> {$_("actions")} </span>
      {#if canDelete}
        <Button
          outline
          color="success"
          size="sm"
          title={$_("delete")}
          on:click={handleDelete}
          class="justify-content-center text-center py-0 px-1"
        >
          <Icon name="trash" />
        </Button>
      {/if}
    </ButtonGroup>
    {#if resource_type === ResourceType.folder}
      <ButtonGroup>
        <Button
          outline
          color="success"
          size="sm"
          title={$_("create")}
          class="justify-contnet-center text-center py-0 px-1"
          on:click={() => {
            isModalOpen = true;
            entryType = "content";
          }}
          ><Icon name="file-plus" />
        </Button>
        <Button
          outline
          color="success"
          size="sm"
          title={$_("create")}
          class="justify-contnet-center text-center py-0 px-1"
          on:click={() => {
            isModalOpen = true;
            entryType = "folder";
          }}
          ><Icon name="folder-plus" />
        </Button>
      </ButtonGroup>
    {/if}
  </Nav>
</div>
<div
  class="px-1 tab-content"
  style="height: calc(100% - {header_height}px); overflow: hidden auto;"
  transition:fade={{ delay: 25 }}
>
  <div class="tab-pane" class:active={tab_option === "list"}>
    <ListView {space_name} {subpath} />
  </div>
  <div class="tab-pane" class:active={tab_option === "source"}>
    <!--JSONEditor json={entry} /-->
    <div
      class="px-1 pb-1 h-100"
      style="text-align: left; direction: ltr; overflow: hidden auto;"
    >
      <pre>
          {JSON.stringify(entry, undefined, 1)}
        </pre>
    </div>
  </div>
  <div class="tab-pane" class:active={tab_option === "view"}>
    <div
      class="px-1 pb-1 h-100"
      style="text-align: left; direction: ltr; overflow: hidden auto;"
    >
      <Prism code={entry} />
    </div>
  </div>
  <div class="tab-pane" class:active={tab_option === "edit_meta"}>
    {#if tab_option === "edit_meta"}
      <div
        class="px-1 pb-1 h-100"
        style="text-align: left; direction: ltr; overflow: hidden auto;"
      >
        <Form class="px-5 mb-5" on:submit={handleTicketSubmit}>
          {#await get_payload(ResourceType.content, space_name, "workflows", entry.workflow_shortname) then payload}
            <FormGroup>
              <Label>State</Label>
              <!-- on:change={handleInputChange} -->
              <Input
                class="w-25"
                type="select"
                name="status"
                placeholder="Status..."
                bind:value={ticket_status}
              >
                <option value={null}>Select next state</option>
                {#each payload.states
                  .filter((e) => e.state === entry.state)[0]
                  ?.next.map((e) => e.action) as state}
                  <option value={state}>{state}</option>
                {/each}
              </Input>
            </FormGroup>
            {#if payload.states.filter((e) => e.name === entry.state).length !== 0 && payload.states.filter((e) => e.name === entry.state)[0]?.resolutions.length !== 0}
              <FormGroup>
                <Label>Resolution</Label>
                <Input
                  class="w-25"
                  type="select"
                  name="resolution"
                  placeholder="Resolution..."
                  bind:value={resolution}
                >
                  <option value={null}>Select resolution</option>
                  {#each payload.states.filter((e) => e.name === entry.state)[0]?.resolutions ?? [] as resolution}
                    <option value={resolution}>{resolution}</option>
                  {/each}
                </Input>
              </FormGroup>
            {/if}
          {/await}
          <FormGroup>
            <Label>Comment</Label>
            <!-- on:change={handleInputChange} -->
            <Input
              class="w-25"
              type="text"
              name="comment"
              placeholder="Comment..."
              bind:value={comment}
            />
          </FormGroup>
          <Button type="submit">Save</Button>
        </Form>

        <JSONEditor
          mode={Mode.text}
          bind:content={contentMeta}
          onRenderMenu={handleRenderMenu}
          bind:validator={validatorMeta}
        />
        {#if errorContent}
          <h3 class="mt-3">Error:</h3>
          <Prism bind:code={errorContent} />
        {/if}
      </div>
    {/if}
  </div>
  <div class="tab-pane" class:active={tab_option === "edit_content"}>
    {#if tab_option === "edit_content"}
      <JSONEditor
        mode={Mode.text}
        bind:content={contentContent}
        bind:validator
        onRenderMenu={handleRenderMenu}
      />
      {#if errorContent}
        <h3 class="mt-3">Error:</h3>
        <Prism bind:code={errorContent} />
      {/if}
    {/if}
  </div>
  {#if schema}
    <div class="tab-pane" class:active={tab_option === "edit_content_form"}>
      <div class="d-flex justify-content-end my-1">
        <Button on:click={handleSave}>Save</Button>
      </div>
      <div class="px-1 pb-1 h-100">
        <SchemaForm
          bind:ref={schemaFormRef}
          {schema}
          bind:data={contentContent.json}
        />
      </div>
    </div>
  {/if}
  <div class="tab-pane" class:active={tab_option === "history"}>
    {#key tab_option}
      <ListView
        {space_name}
        {subpath}
        type={QueryType.history}
        shortname={entry.shortname}
        is_clickable={false}
        columns={history_cols}
      />
    {/key}
    <!--History subpath="{entry.subpath}" shortname="{entry.shortname}" /-->
  </div>
  <div class="tab-pane" class:active={tab_option === "attachments"}>
    <Attachments
      {space_name}
      {subpath}
      parent_shortname={entry.shortname}
      attachments={Object.values(entry.attachments).flat(Infinity)}
    />
  </div>
</div>

<style>
  span {
    color: dimgrey;
  }
</style><|MERGE_RESOLUTION|>--- conflicted
+++ resolved
@@ -45,12 +45,8 @@
   import checkAccess from "@/utils/checkAccess";
   import { fade } from "svelte/transition";
   import BreadCrumbLite from "../BreadCrumbLite.svelte";
-<<<<<<< HEAD
-  import {goto} from "@roxi/routify";
-=======
   import { goto } from "@roxi/routify";
   import SchemaForm from "svelte-jsonschema-form";
->>>>>>> f1f44220
 
   let header_height: number;
   export let entry: ResponseEntry;
@@ -157,22 +153,13 @@
       oldContentMeta = structuredClone(contentMeta);
       oldContent = structuredClone(contentContent);
 
-<<<<<<< HEAD
-      if (attributes.shortname !== entry.shortname){
-=======
       if (data.shortname !== entry.shortname) {
->>>>>>> f1f44220
         const moveAttrb = {
           src_subpath: subpath,
           src_shortname: entry.shortname,
           dest_subpath: subpath,
-<<<<<<< HEAD
-          dest_shortname: attributes.shortname
-        }
-=======
           dest_shortname: data.shortname,
         };
->>>>>>> f1f44220
         const response = await request({
           space_name: space_name,
           request_type: RequestType.move,
@@ -187,36 +174,6 @@
         });
         if (response.status == Status.success) {
           showToast(Level.info);
-<<<<<<< HEAD
-          console.log("OK");
-          if (entry?.payload?.schema_shortname) {
-            console.log("OKX");
-            $goto(
-                    "/management/content/[space_name]/[subpath]/[shortname]/[resource_type]/[payload_type]/[schema_name]",
-                    {
-                      space_name: space_name,
-                      subpath,
-                      shortname: attributes.shortname,
-                      resource_type,
-                      payload_type: entry?.payload?.content_type,
-                      schema_name: entry.payload.schema_shortname,
-                    }
-            );
-          } else {
-            console.log("OKY");
-            $goto(
-                    "/management/content/[space_name]/[subpath]/[shortname]/[resource_type]",
-                    {
-                      space_name: space_name,
-                      subpath,
-                      shortname: attributes.shortname,
-                      resource_type,
-                    }
-            );
-          }
-        }
-        else {
-=======
           if (entry?.payload?.schema_shortname) {
             $goto(
               "/management/content/[space_name]/[subpath]/[shortname]/[resource_type]/[payload_type]/[schema_name]",
@@ -241,15 +198,10 @@
             );
           }
         } else {
->>>>>>> f1f44220
           errorContent = response;
           showToast(Level.warn);
         }
       }
-<<<<<<< HEAD
-
-=======
->>>>>>> f1f44220
     } else {
       errorContent = response;
       showToast(Level.warn);
