<script lang="ts">
  import { faSave } from "@fortawesome/free-regular-svg-icons";
  import Prism from "@/components/Prism.svelte";
  import {
    QueryType,
    RequestType,
    ResourceType,
    ResponseEntry,
    Status,
    get_spaces,
    request,
  } from "@/dmart";
  import { Level, showToast } from "@/utils/toast";
  import { JSONEditor, Mode } from "svelte-jsoneditor";
  import { Button, Nav, ButtonGroup } from "sveltestrap";
  import Icon from "../../Icon.svelte";
  import Attachments from "../Attachments.svelte";
  import ListView from "../ListView.svelte";
  import { _ } from "@/i18n";
  import { isDeepEqual, removeEmpty } from "@/utils/compare";
  import history_cols from "@/stores/management/list_cols_history.json";
  import SchemaEditor, {
    transformToProperBodyRequest,
  } from "../editors/SchemaEditor.svelte";
  import BreadCrumbLite from "../BreadCrumbLite.svelte";
  import { generateUUID } from "@/utils/uuid";
  import { onMount } from "svelte";
<<<<<<< HEAD
  import {goto} from "@roxi/routify";
=======
  import { goto } from "@roxi/routify";
>>>>>>> f1f44220

  let header_height: number;

  export let entry: ResponseEntry = null;
  export let space_name: string = null;
  export let shortname: string = null;

  const subpath = "/schema";
  const schema_name = "meta_schema";
  const resource_type: ResourceType = ResourceType.schema;
  let tab_option = "view";

  let contentMeta = { json: {}, text: undefined };
  let oldContentMeta = { json: {}, text: undefined };
  let content = {
    json: {},
    text: undefined,
  };
  let oldContent = { json: {}, text: undefined };
  onMount(async () => {
    const cpy = JSON.parse(JSON.stringify(entry));
    delete cpy?.payload?.body;
    contentMeta.json = cpy;
    contentMeta = structuredClone(contentMeta);
    oldContentMeta = structuredClone(contentMeta);
  });
  let items: any = [
    {
      id: generateUUID(),
      name: "root",
      type: "object",
      title: "title",
      description: "",
    },
  ];

  let selected_space;
  let spaces = [];
  onMount(() => {
    (async () => {
      spaces = (await get_spaces()).records;
      selected_space = space_name;
    })();

    if (entry !== null) {
      const _items = entry.payload.body as any;
      items[0] = transformEntryToRender(_items);
      items[0].name = "root";
    }
  });

  function transformEntryToRender(entries) {
    if (entries.properties) {
      const properties = [];
      Object.keys(entries.properties).forEach((entry) => {
        const id = generateUUID();
        if (entries?.properties[entry]?.properties) {
          properties.push({
            id,
            name: entry,
            ...transformEntryToRender(entries.properties[entry]),
          });
        } else {
          properties.push({
            id,
            name: entry,
            ...entries.properties[entry],
          });
        }
      });
      entries.properties = properties;
    }
    return entries;
  }

  function handleRenderMenu(items: any, _context: any) {
    items = items.filter(
      (item) => !["tree", "text", "table"].includes(item.text)
    );

    const separator = {
      separator: true,
    };

    const saveButton = {
      onClick: handleSave,
      icon: faSave,
      title: "Save",
    };

    const itemsWithoutSpace = items.slice(0, items.length - 2);
    return itemsWithoutSpace.concat([
      separator,
      saveButton,
      {
        space: true,
      },
    ]);
  }

  let schema_shortname = shortname;
  let errorContent = null;

  async function handleSave(e: Event) {
    e.preventDefault();

    errorContent = null;

    let data: any = contentMeta.json
      ? structuredClone(contentMeta.json)
      : JSON.parse(contentMeta.text);
    data.payload.body = entry.payload;

    const request_data = {
      space_name: space_name,
      request_type: RequestType.replace,
      records: [
        {
          resource_type,
          shortname: entry.shortname,
          subpath,
          attributes: data,
        },
      ],
    };

    const response = await request(request_data);
    if (response.status == Status.success) {
      showToast(Level.info);
      oldContentMeta = structuredClone(contentMeta);

<<<<<<< HEAD
      if (attributes.shortname !== entry.shortname){
=======
      if (data.shortname !== entry.shortname) {
>>>>>>> f1f44220
        const moveAttrb = {
          src_subpath: subpath,
          src_shortname: entry.shortname,
          dest_subpath: subpath,
<<<<<<< HEAD
          dest_shortname: attributes.shortname
        }
=======
          dest_shortname: data.shortname,
        };
>>>>>>> f1f44220
        const response = await request({
          space_name: space_name,
          request_type: RequestType.move,
          records: [
            {
              resource_type,
              shortname: entry.shortname,
              subpath,
              attributes: moveAttrb,
            },
          ],
        });
        if (response.status == Status.success) {
          showToast(Level.info);
<<<<<<< HEAD
          console.log("OK");
          if (entry?.payload?.schema_shortname) {
            console.log("OKX");
            $goto(
                    "/management/content/[space_name]/[subpath]/[shortname]/[resource_type]/[payload_type]/[schema_name]",
                    {
                      space_name: space_name,
                      subpath,
                      shortname: attributes.shortname,
                      resource_type,
                      payload_type: entry?.payload?.content_type,
                      schema_name: entry.payload.schema_shortname,
                    }
            );
          } else {
            console.log("OKY");
            $goto(
                    "/management/content/[space_name]/[subpath]/[shortname]/[resource_type]",
                    {
                      space_name: space_name,
                      subpath,
                      shortname: attributes.shortname,
                      resource_type,
                    }
            );
          }
        }
        else {
=======
          if (entry?.payload?.schema_shortname) {
            $goto(
              "/management/content/[space_name]/[subpath]/[shortname]/[resource_type]/[payload_type]/[schema_name]",
              {
                space_name: space_name,
                subpath,
                shortname: data.shortname,
                resource_type,
                payload_type: entry?.payload?.content_type,
                schema_name: entry.payload.schema_shortname,
              }
            );
          } else {
            $goto(
              "/management/content/[space_name]/[subpath]/[shortname]/[resource_type]",
              {
                space_name: space_name,
                subpath,
                shortname: data.shortname,
                resource_type,
              }
            );
          }
        } else {
>>>>>>> f1f44220
          errorContent = response;
          showToast(Level.warn);
        }
      }
<<<<<<< HEAD

=======
>>>>>>> f1f44220
    } else {
      errorContent = response;
      showToast(Level.warn);
    }
  }

  async function handleSaveContent(e) {
    e.preventDefault();

    errorContent = null;

    let body = content.json
      ? structuredClone(content.json)
      : JSON.parse(content.text);
    body = transformToProperBodyRequest(body);
    body = body[0];
    delete body.name;

    const request_body = {
      space_name: selected_space,
      request_type: RequestType.update,
      records: [
        {
          resource_type: ResourceType.schema,
          shortname: schema_shortname,
          subpath: subpath,
          attributes: {
            is_active: true,
            payload: {
              content_type: "json",
              schema_shortname: "meta_schema",
              body,
            },
          },
        },
      ],
    };
    const response = await request(request_body);

    if (response.status == Status.success) {
      showToast(Level.info);
      oldContent = structuredClone(content);
    } else {
      errorContent = response;
      showToast(Level.warn);
    }
  }

  async function handleDelete() {
    if (
      confirm(`Are you sure want to delete ${entry.shortname} entry`) === false
    ) {
      return;
    }

    let targetSubpath: string;
    if (resource_type === ResourceType.folder) {
      const arr = subpath.split("/");
      arr[arr.length - 1] = "";
      targetSubpath = arr.join("/");
    } else {
      targetSubpath = subpath;
    }

    const request_body = {
      space_name,
      request_type: RequestType.delete,
      records: [
        {
          resource_type,
          shortname: entry.shortname,
          subpath: targetSubpath || "/",
          branch_name: "master",
          attributes: {},
        },
      ],
    };
    const response = await request(request_body);
    if (response.status === "success") {
      showToast(Level.info);
      history.go(-1);
    } else {
      showToast(Level.warn);
    }
  }

  function beforeUnload(event: Event) {
    if (
      !isDeepEqual(removeEmpty(contentMeta), removeEmpty(oldContentMeta)) &&
      !isDeepEqual(removeEmpty(content), removeEmpty(oldContent))
    ) {
      event.preventDefault();
      if (
        confirm("You have unsaved changes, do you want to leave ?") === false
      ) {
        return false;
      }
    }
  }
</script>

<svelte:window on:beforeunload={beforeUnload} />

<div bind:clientHeight={header_height} class="pt-3 pb-2 px-2">
  <Nav class="w-100">
    <BreadCrumbLite
      {space_name}
      {subpath}
      {resource_type}
      {schema_name}
      shortname={entry.shortname}
    />
    <ButtonGroup size="sm" class="ms-auto align-items-center">
      <span class="ps-2 pe-1"> {$_("views")} </span>

      <Button
        outline
        color="success"
        size="sm"
        class="justify-content-center text-center py-0 px-1"
        active={"view" == tab_option}
        title={$_("view")}
        on:click={() => (tab_option = "view")}
      >
        <Icon name="binoculars" />
      </Button>
      <Button
        outline
        color="success"
        size="sm"
        class="justify-content-center text-center py-0 px-1"
        active={"edit_meta" == tab_option}
        title={$_("edit") + " meta"}
        on:click={() => (tab_option = "edit_meta")}
      >
        <Icon name="code-slash" />
      </Button>
      {#if entry.payload}
        <Button
          outline
          color="success"
          size="sm"
          class="justify-content-center text-center py-0 px-1"
          active={"edit_content" == tab_option}
          title={$_("edit") + " payload"}
          on:click={() => (tab_option = "edit_content")}
        >
          <Icon name="pencil" />
        </Button>
      {/if}
      <Button
        outline
        color="success"
        size="sm"
        class="justify-content-center text-center py-0 px-1"
        active={"attachments" == tab_option}
        title={$_("attachments")}
        on:click={() => (tab_option = "attachments")}
      >
        <Icon name="paperclip" />
      </Button>
      <Button
        outline
        color="success"
        size="sm"
        class="justify-content-center text-center py-0 px-1"
        active={"history" == tab_option}
        title={$_("history")}
        on:click={() => (tab_option = "history")}
      >
        <Icon name="clock-history" />
      </Button>
    </ButtonGroup>
    <ButtonGroup size="sm" class="align-items-center">
      <span class="ps-2 pe-1"> {$_("actions")} </span>
      {#if tab_option === "edit_content"}
        <Button
          outline
          color="success"
          size="sm"
          title={$_("save")}
          on:click={handleSaveContent}
          class="justify-content-center text-center py-0 px-1"
        >
          <Icon name="cloud-upload" />
        </Button>
      {/if}
      <Button
        outline
        color="success"
        size="sm"
        title={$_("delete")}
        on:click={handleDelete}
        class="justify-content-center text-center py-0 px-1"
      >
        <Icon name="trash" />
      </Button>
    </ButtonGroup>
  </Nav>
</div>
<div
  class="px-1 tab-content"
  style="height: calc(100% - {header_height}px); overflow: hidden auto;"
>
  <div class="tab-pane" class:active={tab_option === "list"}>
    <ListView {space_name} {subpath} />
  </div>
  <div class="tab-pane" class:active={tab_option === "source"}>
    <!--JSONEditor json={entry} /-->
    <div
      class="px-1 pb-1 h-100"
      style="text-align: left; direction: ltr; overflow: hidden auto;"
    >
      <pre>
        {JSON.stringify(entry, undefined, 1)}
      </pre>
    </div>
  </div>
  <div class="tab-pane" class:active={tab_option === "view"}>
    <div
      class="px-1 pb-1 h-100"
      style="text-align: left; direction: ltr; overflow: hidden auto;"
    >
      <Prism code={entry} />
    </div>
  </div>
  <div class="tab-pane" class:active={tab_option === "edit_meta"}>
    <div
      class="px-1 pb-1 h-100"
      style="text-align: left; direction: ltr; overflow: hidden auto;"
    >
      <JSONEditor
        mode={Mode.text}
        bind:content={contentMeta}
        onRenderMenu={handleRenderMenu}
      />
      {#if errorContent}
        <h3 class="mt-3">Error:</h3>
        <Prism bind:code={errorContent} />
      {/if}
    </div>
  </div>
  {#if entry.payload}
    <div class="tab-pane" class:active={tab_option === "edit_content"}>
      <div
        class="px-1 pb-1 h-100"
        style="text-align: left; direction: ltr; overflow: hidden auto;"
      >
        <SchemaEditor bind:content bind:items />
        {#if errorContent}
          <h3 class="mt-3">Error:</h3>
          <Prism bind:code={errorContent} />
        {/if}
      </div>
    </div>
  {/if}

  <div class="tab-pane" class:active={tab_option === "history"}>
    {#key tab_option}
      <ListView
        {space_name}
        {subpath}
        type={QueryType.history}
        shortname={entry.shortname}
        is_clickable={false}
        columns={history_cols}
      />
    {/key}
    <!--History subpath="{entry.subpath}" shortname="{entry.shortname}" /-->
  </div>
  <div class="tab-pane" class:active={tab_option === "attachments"}>
    <Attachments
      {space_name}
      {subpath}
      parent_shortname={entry.shortname}
      attachments={Object.values(entry.attachments)}
    />
  </div>
</div><|MERGE_RESOLUTION|>--- conflicted
+++ resolved
@@ -25,11 +25,7 @@
   import BreadCrumbLite from "../BreadCrumbLite.svelte";
   import { generateUUID } from "@/utils/uuid";
   import { onMount } from "svelte";
-<<<<<<< HEAD
-  import {goto} from "@roxi/routify";
-=======
   import { goto } from "@roxi/routify";
->>>>>>> f1f44220
 
   let header_height: number;
 
@@ -161,22 +157,13 @@
       showToast(Level.info);
       oldContentMeta = structuredClone(contentMeta);
 
-<<<<<<< HEAD
-      if (attributes.shortname !== entry.shortname){
-=======
       if (data.shortname !== entry.shortname) {
->>>>>>> f1f44220
         const moveAttrb = {
           src_subpath: subpath,
           src_shortname: entry.shortname,
           dest_subpath: subpath,
-<<<<<<< HEAD
-          dest_shortname: attributes.shortname
-        }
-=======
           dest_shortname: data.shortname,
         };
->>>>>>> f1f44220
         const response = await request({
           space_name: space_name,
           request_type: RequestType.move,
@@ -191,36 +178,6 @@
         });
         if (response.status == Status.success) {
           showToast(Level.info);
-<<<<<<< HEAD
-          console.log("OK");
-          if (entry?.payload?.schema_shortname) {
-            console.log("OKX");
-            $goto(
-                    "/management/content/[space_name]/[subpath]/[shortname]/[resource_type]/[payload_type]/[schema_name]",
-                    {
-                      space_name: space_name,
-                      subpath,
-                      shortname: attributes.shortname,
-                      resource_type,
-                      payload_type: entry?.payload?.content_type,
-                      schema_name: entry.payload.schema_shortname,
-                    }
-            );
-          } else {
-            console.log("OKY");
-            $goto(
-                    "/management/content/[space_name]/[subpath]/[shortname]/[resource_type]",
-                    {
-                      space_name: space_name,
-                      subpath,
-                      shortname: attributes.shortname,
-                      resource_type,
-                    }
-            );
-          }
-        }
-        else {
-=======
           if (entry?.payload?.schema_shortname) {
             $goto(
               "/management/content/[space_name]/[subpath]/[shortname]/[resource_type]/[payload_type]/[schema_name]",
@@ -245,15 +202,10 @@
             );
           }
         } else {
->>>>>>> f1f44220
           errorContent = response;
           showToast(Level.warn);
         }
       }
-<<<<<<< HEAD
-
-=======
->>>>>>> f1f44220
     } else {
       errorContent = response;
       showToast(Level.warn);
