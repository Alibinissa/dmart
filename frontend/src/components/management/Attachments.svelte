--- conflicted
+++ resolved
@@ -15,11 +15,7 @@
   import {Level, showToast} from "@/utils/toast";
   import Media from "./Media.svelte";
   import {Button, Input, Label, Modal, ModalBody, ModalFooter, ModalHeader,} from "sveltestrap";
-<<<<<<< HEAD
-  import {JSONContent, JSONEditor, Mode} from "svelte-jsoneditor";
-=======
   import {JSONEditor, Mode} from "svelte-jsoneditor";
->>>>>>> 1fd3a75b
   import {jsonToFile} from "@/utils/jsonToFile";
 
   export let attachments: Array<any> = [];
@@ -148,13 +144,10 @@
         ContentType,
       ].includes(contentType)
     ) {
-<<<<<<< HEAD
-=======
         payloadContent
         let _payloadContent = payloadContent.json
             ? structuredClone(payloadContent.json)
             : JSON.parse(payloadContent.text ?? '{}');
->>>>>>> 1fd3a75b
         const request_dict = {
         space_name,
         request_type: RequestType.create,
@@ -199,14 +192,11 @@
       }
 }
 
-<<<<<<< HEAD
-=======
 function handleOnChange(x,y){
     console.log({x})
     console.log({y})
 }
 
->>>>>>> 1fd3a75b
 </script>
 
 <Modal
@@ -265,11 +255,7 @@
           </Input>
           <br />
 
-<<<<<<< HEAD
-          <JSONEditor bind:content={payloadContent} />
-=======
           <JSONEditor onChange={handleOnChange} bind:content={payloadContent} />
->>>>>>> 1fd3a75b
         {:else if resourceType === ResourceAttachementType.comment}
           <Input type={"textarea"} bind:value={payloadData} />
         {:else}
